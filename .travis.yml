language: go
go:
  - 1.12.x
  - master
before_install:
  - go get github.com/mattn/goveralls
git:
  depth: 1

before_script:
  - go get -u golang.org/x/lint/golint
script:
<<<<<<< HEAD
  - go test -v -race ./... -coverprofile=profile.cov
  - $GOPATH/bin/goveralls -coverprofile=profile.cov -service=travis-ci
=======
  - golint ./...
  - $GOPATH/bin/goveralls -service=travis-ci
>>>>>>> de5082b4
stages:
  - 'Integration tests'
  - 'Test'
jobs:
  include:
    - stage: 'Integration Tests'
      merge_mode: replace
      env: SDK=go
      cache: false
      language: minimal
      install: skip
      before_script:
        - mkdir $HOME/travisci-tools && pushd $HOME/travisci-tools && git init && git pull https://$CI_USER_TOKEN@github.com/optimizely/travisci-tools.git && popd
      script:
        - "$HOME/travisci-tools/fsc-trigger/trigger_fullstack-sdk-compat.sh"
      after_success: travis_terminate 0
      <|MERGE_RESOLUTION|>--- conflicted
+++ resolved
@@ -10,13 +10,9 @@
 before_script:
   - go get -u golang.org/x/lint/golint
 script:
-<<<<<<< HEAD
+  - golint ./...
   - go test -v -race ./... -coverprofile=profile.cov
   - $GOPATH/bin/goveralls -coverprofile=profile.cov -service=travis-ci
-=======
-  - golint ./...
-  - $GOPATH/bin/goveralls -service=travis-ci
->>>>>>> de5082b4
 stages:
   - 'Integration tests'
   - 'Test'
