--- conflicted
+++ resolved
@@ -15,21 +15,9 @@
       before_script:
         - curl -sfL https://raw.githubusercontent.com/golangci/golangci-lint/master/install.sh| sh -s -- -b $(go env GOPATH)/bin v1.19.0
       script:
-<<<<<<< HEAD
-        - $GOPATH/bin/golangci-lint run --out-format=tab --tests=false optimizely/...
+        - $GOPATH/bin/golangci-lint run --out-format=tab --tests=false pkg/...
     - stage: 'Integration tests'
       env: GIMME_GO_VERSION=1.12.x
-=======
-        - $GOPATH/bin/golangci-lint run --out-format=tab --tests=false pkg/...
-    - stage: 'Integration Tests'
-      merge_mode: replace
-      env: SDK=go SDK_BRANCH=$TRAVIS_PULL_REQUEST_BRANCH
-      cache: false
-      language: minimal
-      install: skip
-      before_script:
-        - mkdir $HOME/travisci-tools && pushd $HOME/travisci-tools && git init && git pull https://$CI_USER_TOKEN@github.com/optimizely/travisci-tools.git && popd
->>>>>>> e6189425
       script:
         - source scripts/get-fsc-tests.sh
         - go test ./tests/integration/
