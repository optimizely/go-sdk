--- conflicted
+++ resolved
@@ -16,27 +16,12 @@
         - curl -sfL https://raw.githubusercontent.com/golangci/golangci-lint/master/install.sh| sh -s -- -b $(go env GOPATH)/bin v1.19.0
       script:
         - $GOPATH/bin/golangci-lint run --out-format=tab --tests=false optimizely/...
-<<<<<<< HEAD
     - stage: 'Integration tests'
       install:
         - scripts/get-fsc-tests.sh
         - go get
       script:
         - go test -tags=integration
-=======
-    - stage: 'Integration Tests'
-      merge_mode: replace
-      env: SDK=go SDK_BRANCH=$TRAVIS_PULL_REQUEST_BRANCH
-      cache: false
-      language: minimal
-      install: skip
-      before_script:
-        - mkdir $HOME/travisci-tools && pushd $HOME/travisci-tools && git init && git pull https://$CI_USER_TOKEN@github.com/optimizely/travisci-tools.git && popd
-      script:
-        # TODO: Remove sohail/gosdkonly branch specification here, after
-        # we can run FSC tests on master: https://optimizely.atlassian.net/browse/OASIS-5425
-        - $HOME/travisci-tools/trigger-script-with-status-update.sh sohail/gosdkonly
->>>>>>> 7700714b
       after_success: travis_terminate 0
     - &test
       stage: 'Unit test'
