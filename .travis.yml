--- conflicted
+++ resolved
@@ -7,11 +7,8 @@
 stages:
   - 'Lint'
   - 'Unit test'
-<<<<<<< HEAD
+  - 'Integration tests'
   - 'Source clear'
-=======
-  - 'Integration tests'
->>>>>>> 903624b4
 jobs:
   include:
     - stage: 'Lint'
@@ -20,19 +17,6 @@
         - curl -sfL https://raw.githubusercontent.com/golangci/golangci-lint/master/install.sh| sh -s -- -b $(go env GOPATH)/bin v1.19.0
       script:
         - $GOPATH/bin/golangci-lint run --out-format=tab --tests=false pkg/...
-    # - stage: 'Integration Tests'
-    #   merge_mode: replace
-    #   env: SDK=go SDK_BRANCH=$TRAVIS_PULL_REQUEST_BRANCH
-    #   cache: false
-    #   language: minimal
-    #   install: skip
-    #   before_script:
-    #     - mkdir $HOME/travisci-tools && pushd $HOME/travisci-tools && git init && git pull https://$CI_USER_TOKEN@github.com/optimizely/travisci-tools.git && popd
-    #   script:
-    #     # TODO: Remove sohail/gosdkonly branch specification here, after
-    #     # we can run FSC tests on master: https://optimizely.atlassian.net/browse/OASIS-5425
-    #     - $HOME/travisci-tools/trigger-script-with-status-update.sh sohail/gosdkonly
-    #   after_success: travis_terminate 0
     - &test
       stage: 'Unit test'
       env: GIMME_GO_VERSION=master GIMME_OS=linux GIMME_ARCH=amd64
@@ -58,22 +42,18 @@
         - go get github.com/mattn/goveralls
       after_success:
         - $GOPATH/bin/goveralls -coverprofile=profile.cov -service=travis-ci
-<<<<<<< HEAD
+    - stage: 'Integration tests'
+      env: GIMME_GO_VERSION=1.12.x FSC_PATH="/tmp/fsc-repo"
+      before_script:
+        - mkdir -p $FSC_PATH
+        - pushd $FSC_PATH && git init && git fetch --depth=1 https://$CI_USER_TOKEN@github.com/optimizely/fullstack-sdk-compatibility-suite ${FSC_BRANCH:-master} && git checkout FETCH_HEAD && popd
+      install:
+        - eval "$(gimme)"
+      script:
+        - ./scripts/run-fsc-tests.sh -f "$FSC_PATH/features/" -d "$FSC_PATH/features/support/datafiles/" -t "$TAGS"
     - stage: 'Source clear'
       env: GIMME_GO_VERSION=master GIMME_OS=linux GIMME_ARCH=amd64
       language: go
       addons:
         srcclr: true
-      script: go get -v -d ./...
-=======
-    - stage: 'Integration tests'
-      env: GIMME_GO_VERSION=1.12.x FSC_PATH="/tmp/fsc-repo"
-      before_script:
-        - mkdir -p $FSC_PATH
-        - pushd $FSC_PATH && git init && git fetch --depth=1 https://$CI_USER_TOKEN@github.com/optimizely/fullstack-sdk-compatibility-suite ${FSC_BRANCH:-master} && git checkout FETCH_HEAD && popd        
-      install:
-        - eval "$(gimme)"
-      script:
-        - ./scripts/run-fsc-tests.sh -f "$FSC_PATH/features/" -d "$FSC_PATH/features/support/datafiles/" -t "$TAGS"        
-        
->>>>>>> 903624b4
+      script: go get -v -d ./...