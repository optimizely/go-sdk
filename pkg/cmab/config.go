--- conflicted
+++ resolved
@@ -24,13 +24,9 @@
 )
 
 const (
-<<<<<<< HEAD
 	// DefaultCacheSize is the default size for CMAB cache (aligned with ODP segments cache)
 	DefaultCacheSize = 10000
-=======
-	// DefaultCacheSize is the default size for CMAB cache
-	DefaultCacheSize = 1000
->>>>>>> c1318f21
+
 	// DefaultCacheTTL is the default TTL for CMAB cache (30 minutes to match agent)
 	DefaultCacheTTL = 30 * time.Minute
 
