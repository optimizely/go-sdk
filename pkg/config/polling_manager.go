--- conflicted
+++ resolved
@@ -85,20 +85,15 @@
 	}
 }
 
-<<<<<<< HEAD
-// NotificationHandlers is an optional function, sets passed notification handlers
-func NotificationHandlers(handlers ...func(notification.ProjectConfigUpdateNotification)) OptionFunc {
+// WithNotificationHandlers is an optional function, sets passed notification handlers
+func WithNotificationHandlers(handlers ...func(notification.ProjectConfigUpdateNotification)) OptionFunc {
 	return func(p *PollingProjectConfigManager) {
 		p.projectConfigUpdateHandlers = handlers
 	}
 }
 
-// InitialDatafile is an optional function, sets a passed datafile
-func InitialDatafile(datafile []byte) OptionFunc {
-=======
 // WithInitialDatafile is an optional function, sets a passed datafile
 func WithInitialDatafile(datafile []byte) OptionFunc {
->>>>>>> da047e28
 	return func(p *PollingProjectConfigManager) {
 		p.initDatafile = datafile
 	}
