/****************************************************************************
 * Copyright 2020, Optimizely, Inc. and contributors                        *
 *                                                                          *
 * Licensed under the Apache License, Version 2.0 (the "License");          *
 * you may not use this file except in compliance with the License.         *
 * You may obtain a copy of the License at                                  *
 *                                                                          *
 *    http://www.apache.org/licenses/LICENSE-2.0                            *
 *                                                                          *
 * Unless required by applicable law or agreed to in writing, software      *
 * distributed under the License is distributed on an "AS IS" BASIS,        *
 * WITHOUT WARRANTIES OR CONDITIONS OF ANY KIND, either express or implied. *
 * See the License for the specific language governing permissions and      *
 * limitations under the License.                                           *
 ***************************************************************************/

// Package client //
package client

import (
	"sync"

	"github.com/optimizely/go-sdk/pkg/decide"
	"github.com/optimizely/go-sdk/pkg/entities"
)

// OptimizelyUserContext defines user contexts that the SDK will use to make decisions for.
type OptimizelyUserContext struct {
	optimizely *OptimizelyClient
	userID     string
	attributes map[string]interface{}
	mutex      *sync.RWMutex
}

// returns an instance of the optimizely user context.
<<<<<<< HEAD
func newOptimizelyUserContext(optimizely *OptimizelyClient, userContext entities.UserContext) OptimizelyUserContext {
	// store a copy of the provided usercontext so it isn't affected by changes made afterwards.
	userContextCopy := copyUserContext(userContext)
=======
func newOptimizelyUserContext(optimizely *OptimizelyClient, userID string, attributes map[string]interface{}) OptimizelyUserContext {
	// store a copy of the provided attributes so it isn't affected by changes made afterwards.
	attributesCopy := copyUserAttributes(attributes)
>>>>>>> 23cb870c
	return OptimizelyUserContext{
		optimizely: optimizely,
		userID:     userID,
		attributes: attributesCopy,
		mutex:      new(sync.RWMutex),
	}
}

// GetOptimizely returns optimizely client instance for Optimizely user context
func (o *OptimizelyUserContext) GetOptimizely() *OptimizelyClient {
	return o.optimizely
}

// GetUserID returns userID for Optimizely user context
func (o *OptimizelyUserContext) GetUserID() string {
	return o.userID
}

// GetUserAttributes returns user attributes for Optimizely user context
func (o *OptimizelyUserContext) GetUserAttributes() map[string]interface{} {
	o.mutex.RLock()
	defer o.mutex.RUnlock()
	return copyUserAttributes(o.attributes)
}

// SetAttribute sets an attribute for a given key.
func (o *OptimizelyUserContext) SetAttribute(key string, value interface{}) {
	o.mutex.Lock()
	defer o.mutex.Unlock()
	if o.attributes == nil {
		o.attributes = make(map[string]interface{})
	}
	o.attributes[key] = value
}

// Decide returns a decision result for a given flag key and a user context, which contains
// all data required to deliver the flag or experiment.
func (o *OptimizelyUserContext) Decide(key string, options []decide.Options) OptimizelyDecision {
<<<<<<< HEAD
	if options == nil {
		return o.optimizely.decide(*o, key, []decide.Options{})
	}
	return o.optimizely.decide(*o, key, options)
=======
	return NewErrorDecision(key, OptimizelyUserContext{}, decide.GetError(decide.SDKNotReady))
>>>>>>> 23cb870c
}

// DecideAll returns a key-map of decision results for all active flag keys with options.
func (o *OptimizelyUserContext) DecideAll(options []decide.Options) map[string]OptimizelyDecision {
<<<<<<< HEAD
	if options == nil {
		return o.optimizely.decideAll(*o, []decide.Options{})
	}
	return o.optimizely.decideAll(*o, options)
=======
	return map[string]OptimizelyDecision{}
>>>>>>> 23cb870c
}

// DecideForKeys returns a key-map of decision results for multiple flag keys and options.
func (o *OptimizelyUserContext) DecideForKeys(keys []string, options []decide.Options) map[string]OptimizelyDecision {
<<<<<<< HEAD
	if options == nil {
		return o.optimizely.decideForKeys(*o, keys, []decide.Options{})
	}
	return o.optimizely.decideForKeys(*o, keys, options)
=======
	return map[string]OptimizelyDecision{}
>>>>>>> 23cb870c
}

// TrackEvent generates a conversion event with the given event key if it exists and queues it up to be sent to the Optimizely
// log endpoint for results processing.
func (o *OptimizelyUserContext) TrackEvent(eventKey string, eventTags map[string]interface{}) (err error) {
	userContext := entities.UserContext{
		ID:         o.GetUserID(),
		Attributes: o.GetUserAttributes(),
	}
	return o.optimizely.Track(eventKey, userContext, eventTags)
}

func copyUserAttributes(attributes map[string]interface{}) (attributesCopy map[string]interface{}) {
	if attributes != nil {
		attributesCopy = make(map[string]interface{})
		for k, v := range attributes {
			attributesCopy[k] = v
		}
	}
	return attributesCopy
}<|MERGE_RESOLUTION|>--- conflicted
+++ resolved
@@ -33,15 +33,9 @@
 }
 
 // returns an instance of the optimizely user context.
-<<<<<<< HEAD
-func newOptimizelyUserContext(optimizely *OptimizelyClient, userContext entities.UserContext) OptimizelyUserContext {
-	// store a copy of the provided usercontext so it isn't affected by changes made afterwards.
-	userContextCopy := copyUserContext(userContext)
-=======
 func newOptimizelyUserContext(optimizely *OptimizelyClient, userID string, attributes map[string]interface{}) OptimizelyUserContext {
 	// store a copy of the provided attributes so it isn't affected by changes made afterwards.
 	attributesCopy := copyUserAttributes(attributes)
->>>>>>> 23cb870c
 	return OptimizelyUserContext{
 		optimizely: optimizely,
 		userID:     userID,
@@ -80,38 +74,26 @@
 // Decide returns a decision result for a given flag key and a user context, which contains
 // all data required to deliver the flag or experiment.
 func (o *OptimizelyUserContext) Decide(key string, options []decide.Options) OptimizelyDecision {
-<<<<<<< HEAD
 	if options == nil {
 		return o.optimizely.decide(*o, key, []decide.Options{})
 	}
 	return o.optimizely.decide(*o, key, options)
-=======
-	return NewErrorDecision(key, OptimizelyUserContext{}, decide.GetError(decide.SDKNotReady))
->>>>>>> 23cb870c
 }
 
 // DecideAll returns a key-map of decision results for all active flag keys with options.
 func (o *OptimizelyUserContext) DecideAll(options []decide.Options) map[string]OptimizelyDecision {
-<<<<<<< HEAD
 	if options == nil {
 		return o.optimizely.decideAll(*o, []decide.Options{})
 	}
 	return o.optimizely.decideAll(*o, options)
-=======
-	return map[string]OptimizelyDecision{}
->>>>>>> 23cb870c
 }
 
 // DecideForKeys returns a key-map of decision results for multiple flag keys and options.
 func (o *OptimizelyUserContext) DecideForKeys(keys []string, options []decide.Options) map[string]OptimizelyDecision {
-<<<<<<< HEAD
 	if options == nil {
 		return o.optimizely.decideForKeys(*o, keys, []decide.Options{})
 	}
 	return o.optimizely.decideForKeys(*o, keys, options)
-=======
-	return map[string]OptimizelyDecision{}
->>>>>>> 23cb870c
 }
 
 // TrackEvent generates a conversion event with the given event key if it exists and queues it up to be sent to the Optimizely
