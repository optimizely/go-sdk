--- conflicted
+++ resolved
@@ -39,14 +39,7 @@
 		attributes = map[string]interface{}{}
 	}
 	attributesCopy := copyUserAttributes(attributes)
-<<<<<<< HEAD
-	userContext := entities.UserContext{
-		ID:         userID,
-		Attributes: attributesCopy,
-	}
-=======
 
->>>>>>> 1ffd78cb
 	return OptimizelyUserContext{
 		userID:     userID,
 		attributes: attributesCopy,
@@ -61,13 +54,8 @@
 }
 
 // GetUserID returns userID for Optimizely user context
-<<<<<<< HEAD
 func (o OptimizelyUserContext) GetUserID() string {
-	return o.UserContext.ID
-=======
-func (o *OptimizelyUserContext) GetUserID() string {
 	return o.userID
->>>>>>> 1ffd78cb
 }
 
 // GetUserAttributes returns user attributes for Optimizely user context
@@ -81,14 +69,10 @@
 func (o *OptimizelyUserContext) SetAttribute(key string, value interface{}) {
 	o.mutex.Lock()
 	defer o.mutex.Unlock()
-<<<<<<< HEAD
-	o.UserContext.Attributes[key] = value
-=======
 	if o.attributes == nil {
 		o.attributes = make(map[string]interface{})
 	}
 	o.attributes[key] = value
->>>>>>> 1ffd78cb
 }
 
 // Decide returns a decision result for a given flag key and a user context, which contains
