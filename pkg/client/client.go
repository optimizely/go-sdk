/****************************************************************************
 * Copyright 2019-2020, Optimizely, Inc. and contributors                   *
 *                                                                          *
 * Licensed under the Apache License, Version 2.0 (the "License");          *
 * you may not use this file except in compliance with the License.         *
 * You may obtain a copy of the License at                                  *
 *                                                                          *
 *    http://www.apache.org/licenses/LICENSE-2.0                            *
 *                                                                          *
 * Unless required by applicable law or agreed to in writing, software      *
 * distributed under the License is distributed on an "AS IS" BASIS,        *
 * WITHOUT WARRANTIES OR CONDITIONS OF ANY KIND, either express or implied. *
 * See the License for the specific language governing permissions and      *
 * limitations under the License.                                           *
 ***************************************************************************/

// Package client has client definitions
package client

import (
	"encoding/json"
	"errors"
	"fmt"
	"reflect"
	"runtime/debug"
	"strconv"

	"github.com/optimizely/go-sdk/pkg/config"
	"github.com/optimizely/go-sdk/pkg/decide"
	"github.com/optimizely/go-sdk/pkg/decision"
	"github.com/optimizely/go-sdk/pkg/entities"
	"github.com/optimizely/go-sdk/pkg/event"
	"github.com/optimizely/go-sdk/pkg/logging"
	"github.com/optimizely/go-sdk/pkg/notification"
	"github.com/optimizely/go-sdk/pkg/optimizelyjson"
	"github.com/optimizely/go-sdk/pkg/utils"

	"github.com/hashicorp/go-multierror"
)

// OptimizelyClient is the entry point to the Optimizely SDK
type OptimizelyClient struct {
	ConfigManager        config.ProjectConfigManager
	DecisionService      decision.Service
	EventProcessor       event.Processor
	notificationCenter   notification.Center
	execGroup            *utils.ExecGroup
	logger               logging.OptimizelyLogProducer
	defaultDecideOptions []decide.Options
}

// Decide API

// CreateUserContext creates a context of the user for which decision APIs will be called.
// A user context will be created successfully even when the SDK is not fully configured yet.
<<<<<<< HEAD
func (o *OptimizelyClient) CreateUserContext(userContext entities.UserContext) OptimizelyUserContext {
	return newOptimizelyUserContext(o, userContext)
}

func (o *OptimizelyClient) decide(userContext OptimizelyUserContext, key string, options []decide.Options) OptimizelyDecision {
	var err error
	decisionContext := decision.FeatureDecisionContext{}
	defer func() {
		if r := recover(); r != nil {
			switch t := r.(type) {
			case error:
				err = t
			case string:
				err = errors.New(t)
			default:
				err = errors.New("unexpected error")
			}
			errorMessage := fmt.Sprintf("decide call, optimizely SDK is panicking with the error:")
			o.logger.Error(errorMessage, err)
			o.logger.Debug(string(debug.Stack()))
		}
	}()

	projectConfig, err := o.getProjectConfig()
	if err != nil {
		return NewErrorDecision(key, userContext, decide.GetDecideError(decide.SDKNotReady))
	}
	decisionContext.ProjectConfig = projectConfig

	feature, err := projectConfig.GetFeatureByKey(key)
	if err != nil {
		return NewErrorDecision(key, userContext, decide.GetDecideError(decide.FlagKeyInvalid, key))
	}
	decisionContext.Feature = &feature

	usrContext := userContext.GetUserContext()
	var variationKey string
	eventSent := false
	flagEnabled := false
	allOptions := o.getAllOptions(options)
	decisionReasons := decide.NewDecisionReasons(options)
	variable := entities.Variable{}

	decisionContext.Variable = variable

	featureDecision, _ := o.DecisionService.GetFeatureDecision(decisionContext, usrContext, options, decisionReasons)
	if featureDecision.Variation != nil {
		variationKey = featureDecision.Variation.Key
		if featureDecision.Source == decision.FeatureTest {
			shouldSendEvent := decideOptionsContain(allOptions, decide.DisableDecisionEvent)

			if shouldSendEvent {
				if ue, ok := event.CreateImpressionUserEvent(decisionContext.ProjectConfig, featureDecision.Experiment,
					featureDecision.Variation, usrContext, key, featureDecision.Experiment.Key, featureDecision.Source); ok {
					o.EventProcessor.ProcessEvent(ue)
				}
				eventSent = true
			}
		} else {
			message := decisionReasons.AddInfof(`The user "%s" is not included in an experiment for flag "%s".`, usrContext.ID, key)
			o.logger.Info(message)
		}
		if featureDecision.Variation.FeatureEnabled {
			flagEnabled = true
		}
	}

	variableMap := map[string]interface{}{}
	shouldExcludeVariables := decideOptionsContain(allOptions, decide.ExcludeVariables)

	if !shouldExcludeVariables {
		variableMap = o.getDecisionVariableMap(feature, featureDecision.Variation, flagEnabled, decisionReasons)
	}
	optimizelyJSON := optimizelyjson.NewOptimizelyJSONfromMap(variableMap)
	reasonsToReport := decisionReasons.ToReport()
	ruleKey := featureDecision.Experiment.Key

	if o.notificationCenter != nil {
		decisionNotification := decision.FlagNotification(key, variationKey, ruleKey, flagEnabled, eventSent, usrContext, variableMap, reasonsToReport)
		o.logger.Info(fmt.Sprintf(`Feature "%s" is enabled for user "%s"? %v`, key, usrContext.ID, flagEnabled))
		if e := o.notificationCenter.Send(notification.Decision, *decisionNotification); e != nil {
			o.logger.Warning("Problem with sending notification")
		}
	}

	return NewOptimizelyDecision(variationKey, ruleKey, key, flagEnabled, *optimizelyJSON, userContext, reasonsToReport)
}

func (o *OptimizelyClient) decideForKeys(userContext OptimizelyUserContext, keys []string, options []decide.Options) map[string]OptimizelyDecision {
	var err error
	defer func() {
		if r := recover(); r != nil {
			switch t := r.(type) {
			case error:
				err = t
			case string:
				err = errors.New(t)
			default:
				err = errors.New("unexpected error")
			}
			errorMessage := fmt.Sprintf("decideForKeys call, optimizely SDK is panicking with the error:")
			o.logger.Error(errorMessage, err)
			o.logger.Debug(string(debug.Stack()))
		}
	}()

	decisionMap := map[string]OptimizelyDecision{}
	if _, err = o.getProjectConfig(); err != nil {
		o.logger.Error("Optimizely instance is not valid, failing isFeatureEnabled call.", err)
		return decisionMap
	}

	if len(keys) == 0 {
		return decisionMap
	}

	enabledFlagsOnly := decideOptionsContain(o.getAllOptions(options), decide.EnabledFlagsOnly)
	for _, key := range keys {
		optimizelyDecision := o.decide(userContext, key, options)
		if !enabledFlagsOnly || optimizelyDecision.GetEnabled() {
			decisionMap[key] = optimizelyDecision
		}
	}

	return decisionMap
}

func (o *OptimizelyClient) decideAll(userContext OptimizelyUserContext, options []decide.Options) map[string]OptimizelyDecision {

	var err error
	defer func() {
		if r := recover(); r != nil {
			switch t := r.(type) {
			case error:
				err = t
			case string:
				err = errors.New(t)
			default:
				err = errors.New("unexpected error")
			}
			errorMessage := fmt.Sprintf("decideAll call, optimizely SDK is panicking with the error:")
			o.logger.Error(errorMessage, err)
			o.logger.Debug(string(debug.Stack()))
		}
	}()

	decisionMap := map[string]OptimizelyDecision{}
	projectConfig, err := o.getProjectConfig()
	if err != nil {
		o.logger.Error("Optimizely instance is not valid, failing isFeatureEnabled call.", err)
		return decisionMap
	}

	allFlagKeys := []string{}
	for _, flag := range projectConfig.GetFeatureList() {
		allFlagKeys = append(allFlagKeys, flag.Key)
	}

	return o.decideForKeys(userContext, allFlagKeys, options)
=======
func (o *OptimizelyClient) CreateUserContext(userID string, attributes map[string]interface{}) OptimizelyUserContext {
	return newOptimizelyUserContext(o, userID, attributes)
>>>>>>> 23cb870c
}

// Activate returns the key of the variation the user is bucketed into and queues up an impression event to be sent to
// the Optimizely log endpoint for results processing.
func (o *OptimizelyClient) Activate(experimentKey string, userContext entities.UserContext) (result string, err error) {

	defer func() {
		if r := recover(); r != nil {
			switch t := r.(type) {
			case error:
				err = t
			case string:
				err = errors.New(t)
			default:
				err = errors.New("unexpected error")
			}
			errorMessage := fmt.Sprintf("Activate call, optimizely SDK is panicking with the error:")
			o.logger.Error(errorMessage, err)
			o.logger.Debug(string(debug.Stack()))
		}
	}()

	decisionContext, experimentDecision, err := o.getExperimentDecision(experimentKey, userContext)
	if err != nil {
		o.logger.Error("received an error while computing experiment decision", err)
		return result, err
	}

	if experimentDecision.Variation != nil && decisionContext.Experiment != nil {
		// send an impression event
		result = experimentDecision.Variation.Key
		if ue, ok := event.CreateImpressionUserEvent(decisionContext.ProjectConfig, *decisionContext.Experiment,
			experimentDecision.Variation, userContext, "", experimentKey, "experiment"); ok {
			o.EventProcessor.ProcessEvent(ue)
		}
	}

	return result, err
}

// IsFeatureEnabled returns true if the feature is enabled for the given user. If the user is part of a feature test
// then an impression event will be queued up to be sent to the Optimizely log endpoint for results processing.
func (o *OptimizelyClient) IsFeatureEnabled(featureKey string, userContext entities.UserContext) (result bool, err error) {

	defer func() {
		if r := recover(); r != nil {
			switch t := r.(type) {
			case error:
				err = t
			case string:
				err = errors.New(t)
			default:
				err = errors.New("unexpected error")
			}
			errorMessage := fmt.Sprintf("IsFeatureEnabled call, optimizely SDK is panicking with the error:")
			o.logger.Error(errorMessage, err)
			o.logger.Debug(string(debug.Stack()))
		}
	}()

	decisionContext, featureDecision, err := o.getFeatureDecision(featureKey, "", userContext)
	if err != nil {
		o.logger.Error("received an error while computing feature decision", err)
		return result, err
	}

	if featureDecision.Variation == nil {
		result = false
	} else {
		result = featureDecision.Variation.FeatureEnabled
	}

	if result {
		o.logger.Info(fmt.Sprintf(`Feature "%s" is enabled for user "%s".`, featureKey, userContext.ID))
	} else {
		o.logger.Info(fmt.Sprintf(`Feature "%s" is not enabled for user "%s".`, featureKey, userContext.ID))
	}

	if o.notificationCenter != nil {
		decisionNotification := decision.FeatureNotification(featureKey, &featureDecision, &userContext)

		if e := o.notificationCenter.Send(notification.Decision, *decisionNotification); e != nil {
			o.logger.Warning("Problem with sending notification")
		}
	}

	if ue, ok := event.CreateImpressionUserEvent(decisionContext.ProjectConfig, featureDecision.Experiment,
		featureDecision.Variation, userContext, featureKey, featureDecision.Experiment.Key, featureDecision.Source); ok {
		o.EventProcessor.ProcessEvent(ue)
	}

	return result, err
}

// GetEnabledFeatures returns an array containing the keys of all features in the project that are enabled for the given
// user. For features tests, impression events will be queued up to be sent to the Optimizely log endpoint for results processing.
func (o *OptimizelyClient) GetEnabledFeatures(userContext entities.UserContext) (enabledFeatures []string, err error) {

	defer func() {
		if r := recover(); r != nil {
			switch t := r.(type) {
			case error:
				err = t
			case string:
				err = errors.New(t)
			default:
				err = errors.New("unexpected error")
			}
			errorMessage := fmt.Sprintf("GetEnabledFeatures call, optimizely SDK is panicking with the error:")
			o.logger.Error(errorMessage, err)
			o.logger.Debug(string(debug.Stack()))
		}
	}()

	projectConfig, err := o.getProjectConfig()
	if err != nil {
		o.logger.Error("Error retrieving ProjectConfig", err)
		return enabledFeatures, err
	}

	featureList := projectConfig.GetFeatureList()
	for _, feature := range featureList {
		if isEnabled, _ := o.IsFeatureEnabled(feature.Key, userContext); isEnabled {
			enabledFeatures = append(enabledFeatures, feature.Key)
		}
	}
	return enabledFeatures, err
}

// GetFeatureVariableBoolean returns the feature variable value of type bool associated with the given feature and variable keys.
func (o *OptimizelyClient) GetFeatureVariableBoolean(featureKey, variableKey string, userContext entities.UserContext) (convertedValue bool, err error) {

	stringValue, variableType, featureDecision, err := o.getFeatureVariable(featureKey, variableKey, userContext)
	defer func() {
		if o.notificationCenter != nil {
			variableMap := map[string]interface{}{
				"variableKey":   variableKey,
				"variableType":  variableType,
				"variableValue": convertedValue,
			}
			if err != nil {
				variableMap["variableValue"] = stringValue
			}
			decisionNotification := decision.FeatureNotificationWithVariables(featureKey, featureDecision, &userContext, variableMap)
			decisionNotification.Type = notification.FeatureVariable

			if e := o.notificationCenter.Send(notification.Decision, *decisionNotification); e != nil {
				o.logger.Warning("Problem with sending notification")
			}
		}
	}()

	if err != nil {
		return convertedValue, err
	}
	convertedValue, err = strconv.ParseBool(stringValue)
	if err != nil || variableType != entities.Boolean {
		return false, fmt.Errorf("variable value for key %s is invalid or wrong type", variableKey)
	}
	return convertedValue, err
}

// GetFeatureVariableDouble returns the feature variable value of type double associated with the given feature and variable keys.
func (o *OptimizelyClient) GetFeatureVariableDouble(featureKey, variableKey string, userContext entities.UserContext) (convertedValue float64, err error) {

	stringValue, variableType, featureDecision, err := o.getFeatureVariable(featureKey, variableKey, userContext)
	defer func() {
		if o.notificationCenter != nil {
			variableMap := map[string]interface{}{
				"variableKey":   variableKey,
				"variableType":  variableType,
				"variableValue": convertedValue,
			}
			if err != nil {
				variableMap["variableValue"] = stringValue
			}
			decisionNotification := decision.FeatureNotificationWithVariables(featureKey, featureDecision, &userContext, variableMap)
			decisionNotification.Type = notification.FeatureVariable

			if e := o.notificationCenter.Send(notification.Decision, *decisionNotification); e != nil {
				o.logger.Warning("Problem with sending notification")
			}
		}
	}()
	if err != nil {
		return convertedValue, err
	}
	convertedValue, err = strconv.ParseFloat(stringValue, 64)
	if err != nil || variableType != entities.Double {
		return 0, fmt.Errorf("variable value for key %s is invalid or wrong type", variableKey)
	}

	return convertedValue, err
}

// GetFeatureVariableInteger returns the feature variable value of type int associated with the given feature and variable keys.
func (o *OptimizelyClient) GetFeatureVariableInteger(featureKey, variableKey string, userContext entities.UserContext) (convertedValue int, err error) {

	stringValue, variableType, featureDecision, err := o.getFeatureVariable(featureKey, variableKey, userContext)
	defer func() {
		if o.notificationCenter != nil {
			variableMap := map[string]interface{}{
				"variableKey":   variableKey,
				"variableType":  variableType,
				"variableValue": convertedValue,
			}
			if err != nil {
				variableMap["variableValue"] = stringValue
			}
			decisionNotification := decision.FeatureNotificationWithVariables(featureKey, featureDecision, &userContext, variableMap)
			decisionNotification.Type = notification.FeatureVariable

			if e := o.notificationCenter.Send(notification.Decision, *decisionNotification); e != nil {
				o.logger.Warning("Problem with sending notification")
			}
		}
	}()
	if err != nil {
		return convertedValue, err
	}
	convertedValue, err = strconv.Atoi(stringValue)
	if err != nil || variableType != entities.Integer {
		return 0, fmt.Errorf("variable value for key %s is invalid or wrong type", variableKey)
	}

	return convertedValue, err
}

// GetFeatureVariableString returns the feature variable value of type string associated with the given feature and variable keys.
func (o *OptimizelyClient) GetFeatureVariableString(featureKey, variableKey string, userContext entities.UserContext) (stringValue string, err error) {

	stringValue, variableType, featureDecision, err := o.getFeatureVariable(featureKey, variableKey, userContext)

	defer func() {
		if o.notificationCenter != nil {
			variableMap := map[string]interface{}{
				"variableKey":   variableKey,
				"variableType":  variableType,
				"variableValue": stringValue,
			}

			decisionNotification := decision.FeatureNotificationWithVariables(featureKey, featureDecision, &userContext, variableMap)
			decisionNotification.Type = notification.FeatureVariable

			if e := o.notificationCenter.Send(notification.Decision, *decisionNotification); e != nil {
				o.logger.Warning("Problem with sending notification")
			}
		}
	}()
	if err != nil {
		return "", err
	}
	if variableType != entities.String {
		return "", fmt.Errorf("variable value for key %s is wrong type", variableKey)
	}

	return stringValue, err
}

// GetFeatureVariableJSON returns the feature variable value of type json associated with the given feature and variable keys.
func (o *OptimizelyClient) GetFeatureVariableJSON(featureKey, variableKey string, userContext entities.UserContext) (optlyJSON *optimizelyjson.OptimizelyJSON, err error) {

	stringVal, variableType, featureDecision, err := o.getFeatureVariable(featureKey, variableKey, userContext)
	defer func() {
		if o.notificationCenter != nil {
			var variableValue interface{}
			if optlyJSON != nil {
				variableValue = optlyJSON.ToMap()
			} else {
				variableValue = stringVal
			}
			variableMap := map[string]interface{}{
				"variableKey":   variableKey,
				"variableType":  variableType,
				"variableValue": variableValue,
			}
			decisionNotification := decision.FeatureNotificationWithVariables(featureKey, featureDecision, &userContext, variableMap)
			decisionNotification.Type = notification.FeatureVariable

			if e := o.notificationCenter.Send(notification.Decision, *decisionNotification); e != nil {
				o.logger.Warning("Problem with sending notification")
			}
		}
	}()
	if err != nil {
		return optlyJSON, err
	}

	optlyJSON, err = optimizelyjson.NewOptimizelyJSONfromString(stringVal)
	if err != nil || variableType != entities.JSON {
		optlyJSON, err = nil, fmt.Errorf("variable value for key %s is invalid or wrong type", variableKey)
	}

	return optlyJSON, err
}

// getFeatureVariable is a helper function, returns feature variable as a string along with it's associated type and feature decision
func (o *OptimizelyClient) getFeatureVariable(featureKey, variableKey string, userContext entities.UserContext) (string, entities.VariableType, *decision.FeatureDecision, error) {

	featureDecisionContext, featureDecision, err := o.getFeatureDecision(featureKey, variableKey, userContext)
	if err != nil {
		return "", "", &featureDecision, err
	}

	variable := featureDecisionContext.Variable

	if featureDecision.Variation != nil {
		if v, ok := featureDecision.Variation.Variables[variable.ID]; ok && featureDecision.Variation.FeatureEnabled {
			return v.Value, variable.Type, &featureDecision, nil
		}
	}

	return variable.DefaultValue, variable.Type, &featureDecision, nil
}

// GetFeatureVariable returns feature variable as a string along with it's associated type.
func (o *OptimizelyClient) GetFeatureVariable(featureKey, variableKey string, userContext entities.UserContext) (string, entities.VariableType, error) {

	stringValue, variableType, featureDecision, err := o.getFeatureVariable(featureKey, variableKey, userContext)

	func() {
		var convertedValue interface{}
		var e error

		convertedValue = stringValue
		switch variableType {
		case entities.Integer:
			convertedValue, e = strconv.Atoi(stringValue)
		case entities.Double:
			convertedValue, e = strconv.ParseFloat(stringValue, 64)
		case entities.Boolean:
			convertedValue, e = strconv.ParseBool(stringValue)
		case entities.JSON:
			convertedValue = map[string]string{}
			e = json.Unmarshal([]byte(stringValue), &convertedValue)
		}
		if e != nil {
			o.logger.Warning("Problem with converting string value to proper type for notification builder")
		}

		variableMap := map[string]interface{}{
			"variableKey":   variableKey,
			"variableType":  variableType,
			"variableValue": convertedValue,
		}
		decisionNotification := decision.FeatureNotificationWithVariables(featureKey, featureDecision, &userContext, variableMap)
		decisionNotification.Type = notification.FeatureVariable

		if e = o.notificationCenter.Send(notification.Decision, *decisionNotification); e != nil {
			o.logger.Warning("Problem with sending notification")
		}
	}()

	return stringValue, variableType, err
}

// GetAllFeatureVariablesWithDecision returns all the variables for a given feature along with the enabled state.
func (o *OptimizelyClient) GetAllFeatureVariablesWithDecision(featureKey string, userContext entities.UserContext) (enabled bool, variableMap map[string]interface{}, err error) {

	variableMap = make(map[string]interface{})
	decisionContext, featureDecision, err := o.getFeatureDecision(featureKey, "", userContext)
	if err != nil {
		o.logger.Error("Optimizely SDK tracking error", err)
		return enabled, variableMap, err
	}

	if featureDecision.Variation != nil {
		enabled = featureDecision.Variation.FeatureEnabled
	}

	feature := decisionContext.Feature
	if feature == nil {
		o.logger.Warning(fmt.Sprintf(`feature "%s" does not exist`, featureKey))
		return enabled, variableMap, nil
	}

	errs := new(multierror.Error)

	for _, v := range feature.VariableMap {
		val := v.DefaultValue

		if enabled {
			if variable, ok := featureDecision.Variation.Variables[v.ID]; ok {
				val = variable.Value
			}
		}

		typedValue, typedError := o.getTypedValue(val, v.Type)
		errs = multierror.Append(errs, typedError)
		variableMap[v.Key] = typedValue
	}

	if o.notificationCenter != nil {
		decisionNotification := decision.FeatureNotificationWithVariables(featureKey, &featureDecision, &userContext,
			map[string]interface{}{"variableValues": variableMap})
		decisionNotification.Type = notification.AllFeatureVariables

		if err = o.notificationCenter.Send(notification.Decision, *decisionNotification); err != nil {
			o.logger.Warning("Problem with sending notification")
		}
	}
	return enabled, variableMap, errs.ErrorOrNil()
}

// GetDetailedFeatureDecisionUnsafe triggers an impression event and returns all the variables
// for a given feature along with the experiment key, variation key and the enabled state.
// Usage of this method is unsafe and not recommended since it can be removed in any of the next releases.
func (o *OptimizelyClient) GetDetailedFeatureDecisionUnsafe(featureKey string, userContext entities.UserContext, disableTracking bool) (decisionInfo decision.UnsafeFeatureDecisionInfo, err error) {

	decisionInfo = decision.UnsafeFeatureDecisionInfo{}
	decisionInfo.VariableMap = make(map[string]interface{})
	decisionContext, featureDecision, err := o.getFeatureDecision(featureKey, "", userContext)
	if err != nil {
		o.logger.Error("Optimizely SDK tracking error", err)
		return decisionInfo, err
	}

	if featureDecision.Variation != nil {
		decisionInfo.Enabled = featureDecision.Variation.FeatureEnabled

		// This information is only necessary for feature tests.
		// For rollouts experiments and variations are an implementation detail only.
		if featureDecision.Source == decision.FeatureTest {
			decisionInfo.VariationKey = featureDecision.Variation.Key
			decisionInfo.ExperimentKey = featureDecision.Experiment.Key
		}

		// Triggers impression events when applicable
		if !disableTracking {
			// send impression event for feature tests
			if ue, ok := event.CreateImpressionUserEvent(decisionContext.ProjectConfig, featureDecision.Experiment,
				featureDecision.Variation, userContext, featureKey, featureDecision.Experiment.Key, featureDecision.Source); ok {
				o.EventProcessor.ProcessEvent(ue)
			}
		}
	}

	feature := decisionContext.Feature
	if feature == nil {
		o.logger.Warning(fmt.Sprintf(`feature "%s" does not exist`, featureKey))
		return decisionInfo, nil
	}

	errs := new(multierror.Error)

	for _, v := range feature.VariableMap {
		val := v.DefaultValue

		if decisionInfo.Enabled {
			if variable, ok := featureDecision.Variation.Variables[v.ID]; ok {
				val = variable.Value
			} else {
				o.logger.Warning(fmt.Sprintf(`variable with id "%s" does not exist`, v.ID))
			}
		}

		typedValue, typedError := o.getTypedValue(val, v.Type)
		errs = multierror.Append(errs, typedError)
		decisionInfo.VariableMap[v.Key] = typedValue
	}

	if o.notificationCenter != nil {
		decisionNotification := decision.FeatureNotificationWithVariables(featureKey, &featureDecision, &userContext,
			map[string]interface{}{"variableValues": decisionInfo.VariableMap})
		decisionNotification.Type = notification.AllFeatureVariables

		if err = o.notificationCenter.Send(notification.Decision, *decisionNotification); err != nil {
			o.logger.Warning(fmt.Sprintf("Problem with sending notification: %v", err))
		}
	}
	return decisionInfo, errs.ErrorOrNil()
}

// GetAllFeatureVariables returns all the variables as OptimizelyJSON object for a given feature.
func (o *OptimizelyClient) GetAllFeatureVariables(featureKey string, userContext entities.UserContext) (optlyJSON *optimizelyjson.OptimizelyJSON, err error) {
	_, variableMap, err := o.GetAllFeatureVariablesWithDecision(featureKey, userContext)
	if err != nil {
		return optlyJSON, err
	}
	optlyJSON = optimizelyjson.NewOptimizelyJSONfromMap(variableMap)
	return optlyJSON, nil
}

// GetVariation returns the key of the variation the user is bucketed into. Does not generate impression events.
func (o *OptimizelyClient) GetVariation(experimentKey string, userContext entities.UserContext) (result string, err error) {

	defer func() {
		if r := recover(); r != nil {
			switch t := r.(type) {
			case error:
				err = t
			case string:
				err = errors.New(t)
			default:
				err = errors.New("unexpected error")
			}
			errorMessage := fmt.Sprintf("GetVariation call, optimizely SDK is panicking with the error:")
			o.logger.Error(errorMessage, err)
			o.logger.Debug(string(debug.Stack()))
		}
	}()

	_, experimentDecision, err := o.getExperimentDecision(experimentKey, userContext)
	if err != nil {
		o.logger.Error("received an error while computing experiment decision", err)
	}

	if experimentDecision.Variation != nil {
		result = experimentDecision.Variation.Key
	}

	return result, err
}

// Track generates a conversion event with the given event key if it exists and queues it up to be sent to the Optimizely
// log endpoint for results processing.
func (o *OptimizelyClient) Track(eventKey string, userContext entities.UserContext, eventTags map[string]interface{}) (err error) {

	defer func() {
		if r := recover(); r != nil {
			switch t := r.(type) {
			case error:
				err = t
			case string:
				err = errors.New(t)
			default:
				err = errors.New("unexpected error")
			}
			errorMessage := fmt.Sprintf("Track call, optimizely SDK is panicking with the error:")
			o.logger.Error(errorMessage, err)
			o.logger.Debug(string(debug.Stack()))
		}
	}()

	projectConfig, e := o.getProjectConfig()
	if e != nil {
		o.logger.Error("Optimizely SDK tracking error", e)
		return e
	}

	configEvent, e := projectConfig.GetEventByKey(eventKey)

	if e != nil {
		errorMessage := fmt.Sprintf(`Unable to get event for key "%s": %s`, eventKey, e)
		o.logger.Warning(errorMessage)
		return nil
	}

	userEvent := event.CreateConversionUserEvent(projectConfig, configEvent, userContext, eventTags)
	if o.EventProcessor.ProcessEvent(userEvent) && o.notificationCenter != nil {
		trackNotification := notification.TrackNotification{EventKey: eventKey, UserContext: userContext, EventTags: eventTags, ConversionEvent: *userEvent.Conversion}
		if err = o.notificationCenter.Send(notification.Track, trackNotification); err != nil {
			o.logger.Warning("Problem with sending notification")
		}
	}

	return nil
}

func (o *OptimizelyClient) getFeatureDecision(featureKey, variableKey string, userContext entities.UserContext) (decisionContext decision.FeatureDecisionContext, featureDecision decision.FeatureDecision, err error) {

	defer func() {
		if r := recover(); r != nil {
			switch t := r.(type) {
			case error:
				err = t
			case string:
				err = errors.New(t)
			default:
				err = errors.New("unexpected error")
			}
			errorMessage := fmt.Sprintf("getFeatureDecision call, optimizely SDK is panicking with the error:")
			o.logger.Error(errorMessage, err)
			o.logger.Debug(string(debug.Stack()))
		}
	}()

	userID := userContext.ID
	o.logger.Debug(fmt.Sprintf(`Evaluating feature "%s" for user "%s".`, featureKey, userID))

	projectConfig, e := o.getProjectConfig()
	if e != nil {
		o.logger.Error("Error calling getFeatureDecision", e)
		return decisionContext, featureDecision, e
	}

	decisionContext.ProjectConfig = projectConfig
	feature, e := projectConfig.GetFeatureByKey(featureKey)
	if e != nil {
		o.logger.Warning(fmt.Sprintf(`Could not get feature for key "%s": %s`, featureKey, e))
		return decisionContext, featureDecision, nil
	}

	decisionContext.Feature = &feature
	variable := entities.Variable{}
	if variableKey != "" {
		variable, err = projectConfig.GetVariableByKey(feature.Key, variableKey)
		if err != nil {
			o.logger.Warning(fmt.Sprintf(`Could not get variable for key "%s": %s`, variableKey, err))
			return decisionContext, featureDecision, nil
		}
	}

	decisionContext.Variable = variable
	options := []decide.Options{}
	featureDecision, err = o.DecisionService.GetFeatureDecision(decisionContext, userContext, options, decide.NewDecisionReasons(options))
	if err != nil {
		o.logger.Warning(fmt.Sprintf(`Received error while making a decision for feature "%s": %s`, featureKey, err))
		return decisionContext, featureDecision, nil
	}

	return decisionContext, featureDecision, nil
}

func (o *OptimizelyClient) getExperimentDecision(experimentKey string, userContext entities.UserContext) (decisionContext decision.ExperimentDecisionContext, experimentDecision decision.ExperimentDecision, err error) {

	userID := userContext.ID
	o.logger.Debug(fmt.Sprintf(`Evaluating experiment "%s" for user "%s".`, experimentKey, userID))

	projectConfig, e := o.getProjectConfig()
	if e != nil {
		return decisionContext, experimentDecision, e
	}

	experiment, e := projectConfig.GetExperimentByKey(experimentKey)
	if e != nil {
		o.logger.Warning(fmt.Sprintf(`Could not get experiment for key "%s": %s`, experimentKey, e))
		return decisionContext, experimentDecision, nil
	}

	decisionContext = decision.ExperimentDecisionContext{
		Experiment:    &experiment,
		ProjectConfig: projectConfig,
	}

	options := []decide.Options{}
	experimentDecision, err = o.DecisionService.GetExperimentDecision(decisionContext, userContext, options, decide.NewDecisionReasons(options))
	if err != nil {
		o.logger.Warning(fmt.Sprintf(`Received error while making a decision for experiment "%s": %s`, experimentKey, err))
		return decisionContext, experimentDecision, nil
	}

	if experimentDecision.Variation != nil {
		result := experimentDecision.Variation.Key
		o.logger.Info(fmt.Sprintf(`User "%s" is bucketed into variation "%s" of experiment "%s".`, userContext.ID, result, experimentKey))
	} else {
		o.logger.Info(fmt.Sprintf(`User "%s" is not bucketed into any variation for experiment "%s": %s.`, userContext.ID, experimentKey, experimentDecision.Reason))
	}

	return decisionContext, experimentDecision, err
}

// OnTrack registers a handler for Track notifications
func (o *OptimizelyClient) OnTrack(callback func(eventKey string, userContext entities.UserContext, eventTags map[string]interface{}, conversionEvent event.ConversionEvent)) (int, error) {
	if o.notificationCenter == nil {
		return 0, fmt.Errorf("no notification center found")
	}

	handler := func(payload interface{}) {
		success := false
		if trackNotification, ok := payload.(notification.TrackNotification); ok {
			if conversionEvent, ok := trackNotification.ConversionEvent.(event.ConversionEvent); ok {
				success = true
				callback(trackNotification.EventKey, trackNotification.UserContext, trackNotification.EventTags, conversionEvent)
			}
		}
		if !success {
			o.logger.Warning(fmt.Sprintf("Unable to convert notification payload %v into TrackNotification", payload))
		}
	}
	id, err := o.notificationCenter.AddHandler(notification.Track, handler)
	if err != nil {
		o.logger.Warning("Problem with adding notification handler")
		return 0, err
	}
	return id, nil
}

// RemoveOnTrack removes handler for Track notification with given id
func (o *OptimizelyClient) RemoveOnTrack(id int) error {
	if o.notificationCenter == nil {
		return fmt.Errorf("no notification center found")
	}
	if err := o.notificationCenter.RemoveHandler(id, notification.Track); err != nil {
		o.logger.Warning("Problem with removing notification handler")
		return err
	}
	return nil
}

func (o *OptimizelyClient) getTypedValue(value string, variableType entities.VariableType) (convertedValue interface{}, err error) {
	convertedValue = value
	switch variableType {
	case entities.Boolean:
		convertedValue, err = strconv.ParseBool(value)
	case entities.Double:
		convertedValue, err = strconv.ParseFloat(value, 64)
	case entities.Integer:
		convertedValue, err = strconv.Atoi(value)
	case entities.JSON:
		var optlyJSON *optimizelyjson.OptimizelyJSON
		optlyJSON, err = optimizelyjson.NewOptimizelyJSONfromString(value)
		convertedValue = optlyJSON.ToMap()
	case entities.String:
	default:
		o.logger.Warning(fmt.Sprintf(`type "%s" is unknown, returning string`, variableType))
	}
	return convertedValue, err
}

func (o *OptimizelyClient) getProjectConfig() (projectConfig config.ProjectConfig, err error) {

	if isNil(o.ConfigManager) {
		return nil, errors.New("project config manager is not initialized")
	}
	projectConfig, err = o.ConfigManager.GetConfig()
	if err != nil {
		return nil, err
	}

	return projectConfig, nil
}

func (o *OptimizelyClient) getAllOptions(options []decide.Options) []decide.Options {
	copiedOptions := o.defaultDecideOptions
	return append(copiedOptions, options...)
}

// GetOptimizelyConfig returns OptimizelyConfig object
func (o *OptimizelyClient) GetOptimizelyConfig() (optimizelyConfig *config.OptimizelyConfig) {

	return o.ConfigManager.GetOptimizelyConfig()
}

// Close closes the Optimizely instance and stops any ongoing tasks from its children components.
func (o *OptimizelyClient) Close() {
	o.execGroup.TerminateAndWait()
}

func (o *OptimizelyClient) getDecisionVariableMap(feature entities.Feature, variation *entities.Variation, featureEnabled bool, decisionReasons decide.DecisionReasons) map[string]interface{} {
	valuesMap := map[string]interface{}{}

	for _, v := range feature.VariableMap {
		val := v.DefaultValue

		if featureEnabled {
			if variable, ok := variation.Variables[v.ID]; ok {
				val = variable.Value
			}
		}

		typedValue, typedError := o.getTypedValue(val, v.Type)
		if typedError != nil {
			decisionReasons.AddError(decide.GetDecideMessage(decide.VariableValueInvalid, v.Key))
		}
		valuesMap[v.Key] = typedValue
	}

	return valuesMap
}

func decideOptionsContain(options []decide.Options, element decide.Options) bool {
	for _, option := range options {
		if option == element {
			return true
		}
	}
	return false
}

func isNil(v interface{}) bool {
	return v == nil || (reflect.ValueOf(v).Kind() == reflect.Ptr && reflect.ValueOf(v).IsNil())
}<|MERGE_RESOLUTION|>--- conflicted
+++ resolved
@@ -53,9 +53,8 @@
 
 // CreateUserContext creates a context of the user for which decision APIs will be called.
 // A user context will be created successfully even when the SDK is not fully configured yet.
-<<<<<<< HEAD
-func (o *OptimizelyClient) CreateUserContext(userContext entities.UserContext) OptimizelyUserContext {
-	return newOptimizelyUserContext(o, userContext)
+func (o *OptimizelyClient) CreateUserContext(userID string, attributes map[string]interface{}) OptimizelyUserContext {
+	return newOptimizelyUserContext(o, userID, attributes)
 }
 
 func (o *OptimizelyClient) decide(userContext OptimizelyUserContext, key string, options []decide.Options) OptimizelyDecision {
@@ -89,7 +88,10 @@
 	}
 	decisionContext.Feature = &feature
 
-	usrContext := userContext.GetUserContext()
+	usrContext := entities.UserContext{
+		ID:         userContext.GetUserID(),
+		Attributes: userContext.GetUserAttributes(),
+	}
 	var variationKey string
 	eventSent := false
 	flagEnabled := false
@@ -103,7 +105,7 @@
 	if featureDecision.Variation != nil {
 		variationKey = featureDecision.Variation.Key
 		if featureDecision.Source == decision.FeatureTest {
-			shouldSendEvent := decideOptionsContain(allOptions, decide.DisableDecisionEvent)
+			shouldSendEvent := !decideOptionsContain(allOptions, decide.DisableDecisionEvent)
 
 			if shouldSendEvent {
 				if ue, ok := event.CreateImpressionUserEvent(decisionContext.ProjectConfig, featureDecision.Experiment,
@@ -139,7 +141,7 @@
 		}
 	}
 
-	return NewOptimizelyDecision(variationKey, ruleKey, key, flagEnabled, *optimizelyJSON, userContext, reasonsToReport)
+	return NewOptimizelyDecision(variationKey, ruleKey, key, flagEnabled, optimizelyJSON, userContext, reasonsToReport)
 }
 
 func (o *OptimizelyClient) decideForKeys(userContext OptimizelyUserContext, keys []string, options []decide.Options) map[string]OptimizelyDecision {
@@ -213,10 +215,6 @@
 	}
 
 	return o.decideForKeys(userContext, allFlagKeys, options)
-=======
-func (o *OptimizelyClient) CreateUserContext(userID string, attributes map[string]interface{}) OptimizelyUserContext {
-	return newOptimizelyUserContext(o, userID, attributes)
->>>>>>> 23cb870c
 }
 
 // Activate returns the key of the variation the user is bucketed into and queues up an impression event to be sent to
