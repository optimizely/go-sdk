--- conflicted
+++ resolved
@@ -22,21 +22,22 @@
 
 	"github.com/optimizely/go-sdk/pkg/decision/evaluator"
 	"github.com/optimizely/go-sdk/pkg/decision/reasons"
+	"github.com/optimizely/go-sdk/pkg/logging"
+
 	"github.com/optimizely/go-sdk/pkg/entities"
-	"github.com/optimizely/go-sdk/pkg/logging"
 )
 
 // RolloutService makes a feature decision for a given feature rollout
 type RolloutService struct {
 	audienceTreeEvaluator     evaluator.TreeEvaluator
 	experimentBucketerService ExperimentService
-	logger logging.OptimizelyLogProducer
+	logger                    logging.OptimizelyLogProducer
 }
 
 // NewRolloutService returns a new instance of the Rollout service
 func NewRolloutService(sdkKey string) *RolloutService {
 	return &RolloutService{
-		logger:logging.GetLogger(sdkKey, "RolloutService"),
+		logger:                    logging.GetLogger(sdkKey, "RolloutService"),
 		audienceTreeEvaluator:     evaluator.NewMixedTreeEvaluator(),
 		experimentBucketerService: NewExperimentBucketerService(logging.GetLogger(sdkKey, "ExperimentBucketerService")),
 	}
@@ -60,7 +61,6 @@
 		return featureDecision, nil
 	}
 
-<<<<<<< HEAD
 	index := 0
 	for index < numberOfExperiments {
 		experiment := rollout.Experiments[index]
@@ -73,7 +73,7 @@
 			evalResult, _ := r.audienceTreeEvaluator.Evaluate(experiment.AudienceConditionTree, condTreeParams)
 			if !evalResult { // Evaluate this user for the next rule
 				featureDecision.Reason = reasons.FailedRolloutTargeting
-				rsLogger.Debug(fmt.Sprintf(`User "%s" failed targeting for feature rollout with key "%s".`, userContext.ID, feature.Key))
+				r.logger.Debug(fmt.Sprintf(`User "%s" failed targeting for feature rollout with key "%s".`, userContext.ID, feature.Key))
 				index++
 				continue
 			}
@@ -92,37 +92,12 @@
 			featureDecision.Decision = Decision{Reason: reasons.BucketedIntoRollout}
 		default:
 			featureDecision.Decision = decision.Decision
-=======
-	// For now, Rollouts is just a single experiment layer
-	experiment := rollout.Experiments[0]
-	experimentDecisionContext := ExperimentDecisionContext{
-		Experiment:    &experiment,
-		ProjectConfig: decisionContext.ProjectConfig,
-	}
-
-	// if user fails rollout targeting rule we return out of it
-	if experiment.AudienceConditionTree != nil {
-		condTreeParams := entities.NewTreeParameters(&userContext, decisionContext.ProjectConfig.GetAudienceMap())
-		evalResult, _ := r.audienceTreeEvaluator.Evaluate(experiment.AudienceConditionTree, condTreeParams)
-		if !evalResult {
-			featureDecision.Reason = reasons.FailedRolloutTargeting
-			r.logger.Debug(fmt.Sprintf(`User "%s" failed targeting for feature rollout with key "%s".`, userContext.ID, feature.Key))
-			return featureDecision, nil
->>>>>>> 8fc5386d
 		}
 
 		featureDecision.Experiment = experiment
 		featureDecision.Variation = decision.Variation
-		rsLogger.Debug(fmt.Sprintf(`Decision made for user "%s" for feature rollout with key "%s": %s.`, userContext.ID, feature.Key, featureDecision.Reason))
+		r.logger.Debug(fmt.Sprintf(`Decision made for user "%s" for feature rollout with key "%s": %s.`, userContext.ID, feature.Key, featureDecision.Reason))
 		break
 	}
-<<<<<<< HEAD
-=======
-
-	featureDecision.Experiment = experiment
-	featureDecision.Variation = decision.Variation
-	r.logger.Debug(fmt.Sprintf(`Decision made for user "%s" for feature rollout with key "%s": %s.`, userContext.ID, feature.Key, featureDecision.Reason))
-
->>>>>>> 8fc5386d
 	return featureDecision, nil
 }