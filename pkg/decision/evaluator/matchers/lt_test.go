--- conflicted
+++ resolved
@@ -29,26 +29,11 @@
 type LtTestSuite struct {
 	suite.Suite
 	mockLogger *MockLogger
-<<<<<<< HEAD
-=======
 	matcher    Matcher
->>>>>>> a65b9338
 }
 
 func (s *LtTestSuite) SetupTest() {
 	s.mockLogger = new(MockLogger)
-<<<<<<< HEAD
-}
-
-func (s *LtTestSuite) TestLtMatcherInt() {
-	matcher := LtMatcher{
-		Logger: s.mockLogger,
-		Condition: entities.Condition{
-			Match: "lt",
-			Value: 42,
-			Name:  "int_42",
-		},
-=======
 	s.matcher, _ = Get(LtMatchType)
 }
 
@@ -57,7 +42,6 @@
 		Match: "lt",
 		Value: 42,
 		Name:  "int_42",
->>>>>>> a65b9338
 	}
 
 	// Test match - same type
@@ -66,12 +50,7 @@
 			"int_42": 41,
 		},
 	}
-<<<<<<< HEAD
-	result, err := matcher.Match(user)
-=======
-
 	result, err := s.matcher(condition, user, s.mockLogger)
->>>>>>> a65b9338
 	s.NoError(err)
 	s.True(result)
 
@@ -82,11 +61,7 @@
 		},
 	}
 
-<<<<<<< HEAD
-	result, err = matcher.Match(user)
-=======
 	result, err = s.matcher(condition, user, s.mockLogger)
->>>>>>> a65b9338
 	s.NoError(err)
 	s.True(result)
 
@@ -97,11 +72,7 @@
 		},
 	}
 
-<<<<<<< HEAD
-	result, err = matcher.Match(user)
-=======
 	result, err = s.matcher(condition, user, s.mockLogger)
->>>>>>> a65b9338
 	s.NoError(err)
 	s.False(result)
 
@@ -112,11 +83,7 @@
 		},
 	}
 
-<<<<<<< HEAD
-	result, err = matcher.Match(user)
-=======
 	result, err = s.matcher(condition, user, s.mockLogger)
->>>>>>> a65b9338
 	s.NoError(err)
 	s.False(result)
 
@@ -128,31 +95,6 @@
 	}
 
 	s.mockLogger.On("Debug", fmt.Sprintf(logging.NullUserAttribute.String(), "", "int_42"))
-<<<<<<< HEAD
-	_, err = matcher.Match(user)
-	s.Error(err)
-
-	// Test attribute of different type
-	user = entities.UserContext{
-		Attributes: map[string]interface{}{
-			"int_42": true,
-		},
-	}
-	s.mockLogger.On("Warning", fmt.Sprintf(logging.InvalidAttributeValueType.String(), "", true, "int_42"))
-	result, err = matcher.Match(user)
-	s.Error(err)
-	s.False(result)
-	s.mockLogger.AssertExpectations(s.T())
-}
-
-func (s *LtTestSuite) TestLtMatcherFloat() {
-	matcher := LtMatcher{
-		Logger: s.mockLogger,
-		Condition: entities.Condition{
-			Match: "lt",
-			Value: 4.2,
-			Name:  "float_4_2",
-=======
 	_, err = s.matcher(condition, user, s.mockLogger)
 	s.Error(err)
 
@@ -160,7 +102,6 @@
 	user = entities.UserContext{
 		Attributes: map[string]interface{}{
 			"int_42": true,
->>>>>>> a65b9338
 		},
 	}
 	s.mockLogger.On("Warning", fmt.Sprintf(logging.InvalidAttributeValueType.String(), "", true, "int_42"))
@@ -183,12 +124,7 @@
 			"float_4_2": 4,
 		},
 	}
-<<<<<<< HEAD
-	result, err := matcher.Match(user)
-=======
-
 	result, err := s.matcher(condition, user, s.mockLogger)
->>>>>>> a65b9338
 	s.NoError(err)
 	s.True(result)
 
@@ -198,12 +134,7 @@
 			"float_4_2": 4.19999,
 		},
 	}
-<<<<<<< HEAD
-	result, err = matcher.Match(user)
-=======
-
 	result, err = s.matcher(condition, user, s.mockLogger)
->>>>>>> a65b9338
 	s.NoError(err)
 	s.True(result)
 
@@ -214,11 +145,7 @@
 		},
 	}
 
-<<<<<<< HEAD
-	result, err = matcher.Match(user)
-=======
 	result, err = s.matcher(condition, user, s.mockLogger)
->>>>>>> a65b9338
 	s.NoError(err)
 	s.False(result)
 
@@ -230,11 +157,7 @@
 	}
 
 	s.mockLogger.On("Debug", fmt.Sprintf(logging.NullUserAttribute.String(), "", "float_4_2"))
-<<<<<<< HEAD
-	_, err = matcher.Match(user)
-=======
 	_, err = s.matcher(condition, user, s.mockLogger)
->>>>>>> a65b9338
 	s.Error(err)
 
 	// Test attribute of different type
@@ -244,31 +167,17 @@
 		},
 	}
 	s.mockLogger.On("Warning", fmt.Sprintf(logging.InvalidAttributeValueType.String(), "", true, "float_4_2"))
-<<<<<<< HEAD
-	result, err = matcher.Match(user)
-=======
 	result, err = s.matcher(condition, user, s.mockLogger)
->>>>>>> a65b9338
 	s.Error(err)
 	s.False(result)
 	s.mockLogger.AssertExpectations(s.T())
 }
 
 func (s *LtTestSuite) TestLtMatcherUnsupportedConditionValue() {
-<<<<<<< HEAD
-	matcher := LtMatcher{
-		Logger: s.mockLogger,
-		Condition: entities.Condition{
-			Match: "lt",
-			Value: false,
-			Name:  "float_4_2",
-		},
-=======
 	condition := entities.Condition{
 		Match: "lt",
 		Value: false,
 		Name:  "float_4_2",
->>>>>>> a65b9338
 	}
 
 	// Test match - unsupported condition value
@@ -278,11 +187,7 @@
 		},
 	}
 	s.mockLogger.On("Warning", fmt.Sprintf(logging.UnsupportedConditionValue.String(), ""))
-<<<<<<< HEAD
-	result, err := matcher.Match(user)
-=======
 	result, err := s.matcher(condition, user, s.mockLogger)
->>>>>>> a65b9338
 	s.Error(err)
 	s.False(result)
 	s.mockLogger.AssertExpectations(s.T())
