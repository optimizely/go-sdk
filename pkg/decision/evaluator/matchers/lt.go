--- conflicted
+++ resolved
@@ -18,31 +18,31 @@
 package matchers
 
 import (
+	"fmt"
+
+	"github.com/optimizely/go-sdk/pkg/decision/evaluator/matchers/utils"
 	"github.com/optimizely/go-sdk/pkg/entities"
 	"github.com/optimizely/go-sdk/pkg/logging"
 )
 
 // LtMatcher matches against the "lt" match type
-<<<<<<< HEAD
-type LtMatcher struct {
-	Condition entities.Condition
-	Logger    logging.OptimizelyLogProducer
-}
+func LtMatcher(condition entities.Condition, user entities.UserContext, logger logging.OptimizelyLogProducer) (bool, error) {
 
-// Match returns true if the user's attribute is less than the condition's string value
-func (m LtMatcher) Match(user entities.UserContext) (bool, error) {
-	return matchGtOrLt(user, m.Condition, m.Logger, false)
-=======
-func LtMatcher(condition entities.Condition, user entities.UserContext) (bool, error) {
+	if !user.CheckAttributeExists(condition.Name) {
+		logger.Debug(fmt.Sprintf(logging.NullUserAttribute.String(), condition.StringRepresentation, condition.Name))
+		return false, fmt.Errorf(`no attribute named "%s"`, condition.Name)
+	}
 
 	if floatValue, ok := utils.ToFloat(condition.Value); ok {
 		attributeValue, err := user.GetFloatAttribute(condition.Name)
 		if err != nil {
+			val, _ := user.GetAttribute(condition.Name)
+			logger.Warning(fmt.Sprintf(logging.InvalidAttributeValueType.String(), condition.StringRepresentation, val, condition.Name))
 			return false, err
 		}
 		return floatValue > attributeValue, nil
 	}
 
+	logger.Warning(fmt.Sprintf(logging.UnsupportedConditionValue.String(), condition.StringRepresentation))
 	return false, fmt.Errorf("audience condition %s evaluated to NULL because the condition value type is not supported", condition.Name)
->>>>>>> ca35c473
 }