--- conflicted
+++ resolved
@@ -50,26 +50,11 @@
 type ExactTestSuite struct {
 	suite.Suite
 	mockLogger *MockLogger
-<<<<<<< HEAD
-=======
 	matcher    Matcher
->>>>>>> a65b9338
 }
 
 func (s *ExactTestSuite) SetupTest() {
 	s.mockLogger = new(MockLogger)
-<<<<<<< HEAD
-}
-
-func (s *ExactTestSuite) TestExactMatcherString() {
-	matcher := ExactMatcher{
-		Logger: s.mockLogger,
-		Condition: entities.Condition{
-			Match: "exact",
-			Value: "foo",
-			Name:  "string_foo",
-		},
-=======
 	s.matcher, _ = Get(ExactMatchType)
 }
 
@@ -78,7 +63,6 @@
 		Match: "exact",
 		Value: "foo",
 		Name:  "string_foo",
->>>>>>> a65b9338
 	}
 
 	// Test match
@@ -87,11 +71,7 @@
 			"string_foo": "foo",
 		},
 	}
-<<<<<<< HEAD
-	result, err := matcher.Match(user)
-=======
-	result, err := s.matcher(condition, user, s.mockLogger)
->>>>>>> a65b9338
+	result, err := s.matcher(condition, user, s.mockLogger)
 	s.NoError(err)
 	s.True(result)
 
@@ -102,11 +82,7 @@
 		},
 	}
 
-<<<<<<< HEAD
-	result, err = matcher.Match(user)
-=======
-	result, err = s.matcher(condition, user, s.mockLogger)
->>>>>>> a65b9338
+	result, err = s.matcher(condition, user, s.mockLogger)
 	s.NoError(err)
 	s.False(result)
 
@@ -117,11 +93,7 @@
 		},
 	}
 	s.mockLogger.On("Debug", fmt.Sprintf(logging.NullUserAttribute.String(), "", "string_foo"))
-<<<<<<< HEAD
-	_, err = matcher.Match(user)
-=======
-	_, err = s.matcher(condition, user, s.mockLogger)
->>>>>>> a65b9338
+	_, err = s.matcher(condition, user, s.mockLogger)
 	s.Error(err)
 
 	// Test attribute of different type
@@ -131,31 +103,17 @@
 		},
 	}
 	s.mockLogger.On("Warning", fmt.Sprintf(logging.InvalidAttributeValueType.String(), "", 121, "string_foo"))
-<<<<<<< HEAD
-	result, err = matcher.Match(user)
-=======
-	result, err = s.matcher(condition, user, s.mockLogger)
->>>>>>> a65b9338
+	result, err = s.matcher(condition, user, s.mockLogger)
 	s.Error(err)
 	s.False(false)
 	s.mockLogger.AssertExpectations(s.T())
 }
 
 func (s *ExactTestSuite) TestExactMatcherBool() {
-<<<<<<< HEAD
-	matcher := ExactMatcher{
-		Logger: s.mockLogger,
-		Condition: entities.Condition{
-			Match: "exact",
-			Value: true,
-			Name:  "bool_true",
-		},
-=======
 	condition := entities.Condition{
 		Match: "exact",
 		Value: true,
 		Name:  "bool_true",
->>>>>>> a65b9338
 	}
 
 	// Test match
@@ -164,11 +122,7 @@
 			"bool_true": true,
 		},
 	}
-<<<<<<< HEAD
-	result, err := matcher.Match(user)
-=======
-	result, err := s.matcher(condition, user, s.mockLogger)
->>>>>>> a65b9338
+	result, err := s.matcher(condition, user, s.mockLogger)
 	s.NoError(err)
 	s.True(result)
 
@@ -179,11 +133,7 @@
 		},
 	}
 
-<<<<<<< HEAD
-	result, err = matcher.Match(user)
-=======
-	result, err = s.matcher(condition, user, s.mockLogger)
->>>>>>> a65b9338
+	result, err = s.matcher(condition, user, s.mockLogger)
 	s.NoError(err)
 	s.False(result)
 
@@ -195,39 +145,13 @@
 	}
 
 	s.mockLogger.On("Debug", fmt.Sprintf(logging.NullUserAttribute.String(), "", "bool_true"))
-<<<<<<< HEAD
-	_, err = matcher.Match(user)
+	_, err = s.matcher(condition, user, s.mockLogger)
 	s.Error(err)
 
 	// Test attribute of different type
 	user = entities.UserContext{
 		Attributes: map[string]interface{}{
 			"bool_true": 121,
-		},
-	}
-	s.mockLogger.On("Warning", fmt.Sprintf(logging.InvalidAttributeValueType.String(), "", 121, "bool_true"))
-	result, err = matcher.Match(user)
-	s.Error(err)
-	s.False(result)
-	s.mockLogger.AssertExpectations(s.T())
-}
-
-func (s *ExactTestSuite) TestExactMatcherInt() {
-	matcher := ExactMatcher{
-		Logger: s.mockLogger,
-		Condition: entities.Condition{
-			Match: "exact",
-			Value: 42,
-			Name:  "int_42",
-=======
-	_, err = s.matcher(condition, user, s.mockLogger)
-	s.Error(err)
-
-	// Test attribute of different type
-	user = entities.UserContext{
-		Attributes: map[string]interface{}{
-			"bool_true": 121,
->>>>>>> a65b9338
 		},
 	}
 	s.mockLogger.On("Warning", fmt.Sprintf(logging.InvalidAttributeValueType.String(), "", 121, "bool_true"))
@@ -250,11 +174,7 @@
 			"int_42": 42,
 		},
 	}
-<<<<<<< HEAD
-	result, err := matcher.Match(user)
-=======
-	result, err := s.matcher(condition, user, s.mockLogger)
->>>>>>> a65b9338
+	result, err := s.matcher(condition, user, s.mockLogger)
 	s.NoError(err)
 	s.True(result)
 
@@ -265,11 +185,7 @@
 		},
 	}
 
-<<<<<<< HEAD
-	result, err = matcher.Match(user)
-=======
-	result, err = s.matcher(condition, user, s.mockLogger)
->>>>>>> a65b9338
+	result, err = s.matcher(condition, user, s.mockLogger)
 	s.NoError(err)
 	s.True(result)
 
@@ -280,11 +196,7 @@
 		},
 	}
 
-<<<<<<< HEAD
-	result, err = matcher.Match(user)
-=======
-	result, err = s.matcher(condition, user, s.mockLogger)
->>>>>>> a65b9338
+	result, err = s.matcher(condition, user, s.mockLogger)
 	s.NoError(err)
 	s.False(result)
 
@@ -295,11 +207,7 @@
 		},
 	}
 	s.mockLogger.On("Debug", fmt.Sprintf(logging.NullUserAttribute.String(), "", "int_42"))
-<<<<<<< HEAD
-	_, err = matcher.Match(user)
-=======
-	_, err = s.matcher(condition, user, s.mockLogger)
->>>>>>> a65b9338
+	_, err = s.matcher(condition, user, s.mockLogger)
 	s.Error(err)
 
 	// Test attribute of different type
@@ -309,31 +217,17 @@
 		},
 	}
 	s.mockLogger.On("Warning", fmt.Sprintf(logging.InvalidAttributeValueType.String(), "", "test", "int_42"))
-<<<<<<< HEAD
-	result, err = matcher.Match(user)
-=======
-	result, err = s.matcher(condition, user, s.mockLogger)
->>>>>>> a65b9338
+	result, err = s.matcher(condition, user, s.mockLogger)
 	s.Error(err)
 	s.False(result)
 	s.mockLogger.AssertExpectations(s.T())
 }
 
 func (s *ExactTestSuite) TestExactMatcherFloat() {
-<<<<<<< HEAD
-	matcher := ExactMatcher{
-		Logger: s.mockLogger,
-		Condition: entities.Condition{
-			Match: "exact",
-			Value: 4.2,
-			Name:  "float_4_2",
-		},
-=======
 	condition := entities.Condition{
 		Match: "exact",
 		Value: 4.2,
 		Name:  "float_4_2",
->>>>>>> a65b9338
 	}
 
 	// Test match
@@ -342,11 +236,7 @@
 			"float_4_2": 4.2,
 		},
 	}
-<<<<<<< HEAD
-	result, err := matcher.Match(user)
-=======
-	result, err := s.matcher(condition, user, s.mockLogger)
->>>>>>> a65b9338
+	result, err := s.matcher(condition, user, s.mockLogger)
 	s.NoError(err)
 	s.True(result)
 
@@ -357,11 +247,7 @@
 		},
 	}
 
-<<<<<<< HEAD
-	result, err = matcher.Match(user)
-=======
-	result, err = s.matcher(condition, user, s.mockLogger)
->>>>>>> a65b9338
+	result, err = s.matcher(condition, user, s.mockLogger)
 	s.NoError(err)
 	s.False(result)
 
@@ -372,11 +258,7 @@
 		},
 	}
 	s.mockLogger.On("Debug", fmt.Sprintf(logging.NullUserAttribute.String(), "", "float_4_2"))
-<<<<<<< HEAD
-	_, err = matcher.Match(user)
-=======
-	_, err = s.matcher(condition, user, s.mockLogger)
->>>>>>> a65b9338
+	_, err = s.matcher(condition, user, s.mockLogger)
 	s.Error(err)
 
 	// Test attribute of different type
@@ -386,31 +268,17 @@
 		},
 	}
 	s.mockLogger.On("Warning", fmt.Sprintf(logging.InvalidAttributeValueType.String(), "", "test", "float_4_2"))
-<<<<<<< HEAD
-	result, err = matcher.Match(user)
-=======
-	result, err = s.matcher(condition, user, s.mockLogger)
->>>>>>> a65b9338
+	result, err = s.matcher(condition, user, s.mockLogger)
 	s.Error(err)
 	s.False(result)
 	s.mockLogger.AssertExpectations(s.T())
 }
 
 func (s *ExactTestSuite) TestExactMatcherUnsupportedConditionValue() {
-<<<<<<< HEAD
-	matcher := ExactMatcher{
-		Logger: s.mockLogger,
-		Condition: entities.Condition{
-			Match: "exact",
-			Value: map[string]interface{}{},
-			Name:  "int_42",
-		},
-=======
 	condition := entities.Condition{
 		Match: "exact",
 		Value: map[string]interface{}{},
 		Name:  "int_42",
->>>>>>> a65b9338
 	}
 
 	// Test match - unsupported condition value
@@ -420,11 +288,7 @@
 		},
 	}
 	s.mockLogger.On("Warning", fmt.Sprintf(logging.UnsupportedConditionValue.String(), ""))
-<<<<<<< HEAD
-	result, err := matcher.Match(user)
-=======
-	result, err := s.matcher(condition, user, s.mockLogger)
->>>>>>> a65b9338
+	result, err := s.matcher(condition, user, s.mockLogger)
 	s.Error(err)
 	s.False(result)
 	s.mockLogger.AssertExpectations(s.T())
