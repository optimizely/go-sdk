--- conflicted
+++ resolved
@@ -28,15 +28,6 @@
 
 // Match returns true if the user's attribute is in the condition
 func (m ExistsMatcher) Match(user entities.UserContext) (bool, error) {
-<<<<<<< HEAD
-
-	_, err := user.GetStringAttribute(m.Condition.Name)
-	if err != nil {
-		return false, err
-	}
-
-	return true, nil
-=======
+  
 	return user.CheckAttributeExists(m.Condition.Name), nil
->>>>>>> de9c8887
 }