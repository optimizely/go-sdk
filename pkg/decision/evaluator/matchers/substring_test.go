--- conflicted
+++ resolved
@@ -29,26 +29,11 @@
 type SubstringTestSuite struct {
 	suite.Suite
 	mockLogger *MockLogger
-<<<<<<< HEAD
-=======
 	matcher    Matcher
->>>>>>> a65b9338
 }
 
 func (s *SubstringTestSuite) SetupTest() {
 	s.mockLogger = new(MockLogger)
-<<<<<<< HEAD
-}
-
-func (s *SubstringTestSuite) TestSubstringMatcher() {
-	matcher := SubstringMatcher{
-		Condition: entities.Condition{
-			Match: "substring",
-			Value: "foo",
-			Name:  "string_foo",
-		},
-		Logger: s.mockLogger,
-=======
 	s.matcher, _ = Get(SubstringMatchType)
 }
 
@@ -57,7 +42,6 @@
 		Match: "substring",
 		Value: "foo",
 		Name:  "string_foo",
->>>>>>> a65b9338
 	}
 
 	// Test match
@@ -67,11 +51,7 @@
 		},
 	}
 
-<<<<<<< HEAD
-	result, err := matcher.Match(user)
-=======
 	result, err := s.matcher(condition, user, s.mockLogger)
->>>>>>> a65b9338
 	s.NoError(err)
 	s.True(result)
 
@@ -82,11 +62,7 @@
 		},
 	}
 
-<<<<<<< HEAD
-	result, err = matcher.Match(user)
-=======
 	result, err = s.matcher(condition, user, s.mockLogger)
->>>>>>> a65b9338
 	s.NoError(err)
 	s.False(result)
 
@@ -98,11 +74,7 @@
 	}
 
 	s.mockLogger.On("Debug", fmt.Sprintf(logging.NullUserAttribute.String(), "", "string_foo"))
-<<<<<<< HEAD
-	_, err = matcher.Match(user)
-=======
 	_, err = s.matcher(condition, user, s.mockLogger)
->>>>>>> a65b9338
 	s.Error(err)
 
 	// Test attribute of different type
@@ -112,32 +84,17 @@
 		},
 	}
 	s.mockLogger.On("Warning", fmt.Sprintf(logging.InvalidAttributeValueType.String(), "", true, "string_foo"))
-<<<<<<< HEAD
-	result, err = matcher.Match(user)
-=======
 	result, err = s.matcher(condition, user, s.mockLogger)
->>>>>>> a65b9338
 	s.Error(err)
 	s.False(result)
 	s.mockLogger.AssertExpectations(s.T())
 }
 
-<<<<<<< HEAD
-func (s *GtTestSuite) TestSubstringMatcherUnsupportedConditionValue() {
-	matcher := SubstringMatcher{
-		Condition: entities.Condition{
-			Match: "substring",
-			Value: false,
-			Name:  "string_foo",
-		},
-		Logger: s.mockLogger,
-=======
 func (s *SubstringTestSuite) TestSubstringMatcherUnsupportedConditionValue() {
 	condition := entities.Condition{
 		Match: "substring",
 		Value: false,
 		Name:  "string_foo",
->>>>>>> a65b9338
 	}
 
 	// Test match - unsupported condition value
@@ -147,11 +104,7 @@
 		},
 	}
 	s.mockLogger.On("Warning", fmt.Sprintf(logging.UnsupportedConditionValue.String(), ""))
-<<<<<<< HEAD
-	result, err := matcher.Match(user)
-=======
 	result, err := s.matcher(condition, user, s.mockLogger)
->>>>>>> a65b9338
 	s.Error(err)
 	s.False(result)
 	s.mockLogger.AssertExpectations(s.T())
