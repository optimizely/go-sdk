/****************************************************************************
 * Copyright 2019-2020, Optimizely, Inc. and contributors                   *
 *                                                                          *
 * Licensed under the Apache License, Version 2.0 (the "License");          *
 * you may not use this file except in compliance with the License.         *
 * You may obtain a copy of the License at                                  *
 *                                                                          *
 *    http://www.apache.org/licenses/LICENSE-2.0                            *
 *                                                                          *
 * Unless required by applicable law or agreed to in writing, software      *
 * distributed under the License is distributed on an "AS IS" BASIS,        *
 * WITHOUT WARRANTIES OR CONDITIONS OF ANY KIND, either express or implied. *
 * See the License for the specific language governing permissions and      *
 * limitations under the License.                                           *
 ***************************************************************************/

// Package matchers //
package matchers

import (
	"fmt"

	"github.com/optimizely/go-sdk/pkg/decision/evaluator/matchers/utils"
	"github.com/optimizely/go-sdk/pkg/entities"
	"github.com/optimizely/go-sdk/pkg/logging"
)

// ExactMatcher matches against the "exact" match type
<<<<<<< HEAD
type ExactMatcher struct {
	Condition entities.Condition
	Logger    logging.OptimizelyLogProducer
}

// Match returns true if the user's attribute match the condition's string value
func (m ExactMatcher) Match(user entities.UserContext) (bool, error) {

	if !user.CheckAttributeExists(m.Condition.Name) {
		m.Logger.Debug(fmt.Sprintf(logging.NullUserAttribute.String(), m.Condition.StringRepresentation, m.Condition.Name))
		return false, fmt.Errorf(`no attribute named "%s"`, m.Condition.Name)
	}

	if stringValue, ok := m.Condition.Value.(string); ok {
		attributeValue, err := user.GetStringAttribute(m.Condition.Name)
=======
func ExactMatcher(condition entities.Condition, user entities.UserContext) (bool, error) {
	if stringValue, ok := condition.Value.(string); ok {
		attributeValue, err := user.GetStringAttribute(condition.Name)
>>>>>>> ca35c473
		if err != nil {
			val, _ := user.GetAttribute(m.Condition.Name)
			m.Logger.Warning(fmt.Sprintf(logging.InvalidAttributeValueType.String(), m.Condition.StringRepresentation, val, m.Condition.Name))
			return false, err
		}
		return stringValue == attributeValue, nil
	}

	if boolValue, ok := condition.Value.(bool); ok {
		attributeValue, err := user.GetBoolAttribute(condition.Name)
		if err != nil {
			val, _ := user.GetAttribute(m.Condition.Name)
			m.Logger.Warning(fmt.Sprintf(logging.InvalidAttributeValueType.String(), m.Condition.StringRepresentation, val, m.Condition.Name))
			return false, err
		}
		return boolValue == attributeValue, nil
	}

	if floatValue, ok := utils.ToFloat(condition.Value); ok {
		attributeValue, err := user.GetFloatAttribute(condition.Name)
		if err != nil {
			val, _ := user.GetAttribute(m.Condition.Name)
			m.Logger.Warning(fmt.Sprintf(logging.InvalidAttributeValueType.String(), m.Condition.StringRepresentation, val, m.Condition.Name))
			return false, err
		}
		return floatValue == attributeValue, nil
	}

<<<<<<< HEAD
	m.Logger.Warning(fmt.Sprintf(logging.UnsupportedConditionValue.String(), m.Condition.StringRepresentation))
	return false, fmt.Errorf("audience condition %s evaluated to NULL because the condition value type is not supported", m.Condition.Name)
=======
	return false, fmt.Errorf("audience condition %s evaluated to NULL because the condition value type is not supported", condition.Name)
>>>>>>> ca35c473
}<|MERGE_RESOLUTION|>--- conflicted
+++ resolved
@@ -26,30 +26,16 @@
 )
 
 // ExactMatcher matches against the "exact" match type
-<<<<<<< HEAD
-type ExactMatcher struct {
-	Condition entities.Condition
-	Logger    logging.OptimizelyLogProducer
-}
-
-// Match returns true if the user's attribute match the condition's string value
-func (m ExactMatcher) Match(user entities.UserContext) (bool, error) {
-
-	if !user.CheckAttributeExists(m.Condition.Name) {
-		m.Logger.Debug(fmt.Sprintf(logging.NullUserAttribute.String(), m.Condition.StringRepresentation, m.Condition.Name))
-		return false, fmt.Errorf(`no attribute named "%s"`, m.Condition.Name)
+func ExactMatcher(condition entities.Condition, user entities.UserContext, logger logging.OptimizelyLogProducer) (bool, error) {
+	if !user.CheckAttributeExists(condition.Name) {
+		logger.Debug(fmt.Sprintf(logging.NullUserAttribute.String(), condition.StringRepresentation, condition.Name))
+		return false, fmt.Errorf(`no attribute named "%s"`, condition.Name)
 	}
-
-	if stringValue, ok := m.Condition.Value.(string); ok {
-		attributeValue, err := user.GetStringAttribute(m.Condition.Name)
-=======
-func ExactMatcher(condition entities.Condition, user entities.UserContext) (bool, error) {
 	if stringValue, ok := condition.Value.(string); ok {
 		attributeValue, err := user.GetStringAttribute(condition.Name)
->>>>>>> ca35c473
 		if err != nil {
-			val, _ := user.GetAttribute(m.Condition.Name)
-			m.Logger.Warning(fmt.Sprintf(logging.InvalidAttributeValueType.String(), m.Condition.StringRepresentation, val, m.Condition.Name))
+			val, _ := user.GetAttribute(condition.Name)
+			logger.Warning(fmt.Sprintf(logging.InvalidAttributeValueType.String(), condition.StringRepresentation, val, condition.Name))
 			return false, err
 		}
 		return stringValue == attributeValue, nil
@@ -58,8 +44,8 @@
 	if boolValue, ok := condition.Value.(bool); ok {
 		attributeValue, err := user.GetBoolAttribute(condition.Name)
 		if err != nil {
-			val, _ := user.GetAttribute(m.Condition.Name)
-			m.Logger.Warning(fmt.Sprintf(logging.InvalidAttributeValueType.String(), m.Condition.StringRepresentation, val, m.Condition.Name))
+			val, _ := user.GetAttribute(condition.Name)
+			logger.Warning(fmt.Sprintf(logging.InvalidAttributeValueType.String(), condition.StringRepresentation, val, condition.Name))
 			return false, err
 		}
 		return boolValue == attributeValue, nil
@@ -68,17 +54,13 @@
 	if floatValue, ok := utils.ToFloat(condition.Value); ok {
 		attributeValue, err := user.GetFloatAttribute(condition.Name)
 		if err != nil {
-			val, _ := user.GetAttribute(m.Condition.Name)
-			m.Logger.Warning(fmt.Sprintf(logging.InvalidAttributeValueType.String(), m.Condition.StringRepresentation, val, m.Condition.Name))
+			val, _ := user.GetAttribute(condition.Name)
+			logger.Warning(fmt.Sprintf(logging.InvalidAttributeValueType.String(), condition.StringRepresentation, val, condition.Name))
 			return false, err
 		}
 		return floatValue == attributeValue, nil
 	}
 
-<<<<<<< HEAD
-	m.Logger.Warning(fmt.Sprintf(logging.UnsupportedConditionValue.String(), m.Condition.StringRepresentation))
-	return false, fmt.Errorf("audience condition %s evaluated to NULL because the condition value type is not supported", m.Condition.Name)
-=======
+	logger.Warning(fmt.Sprintf(logging.UnsupportedConditionValue.String(), condition.StringRepresentation))
 	return false, fmt.Errorf("audience condition %s evaluated to NULL because the condition value type is not supported", condition.Name)
->>>>>>> ca35c473
 }