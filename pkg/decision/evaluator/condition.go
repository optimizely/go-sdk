/****************************************************************************
 * Copyright 2019-2020, Optimizely, Inc. and contributors                   *
 *                                                                          *
 * Licensed under the Apache License, Version 2.0 (the "License");          *
 * you may not use this file except in compliance with the License.         *
 * You may obtain a copy of the License at                                  *
 *                                                                          *
 *    http://www.apache.org/licenses/LICENSE-2.0                            *
 *                                                                          *
 * Unless required by applicable law or agreed to in writing, software      *
 * distributed under the License is distributed on an "AS IS" BASIS,        *
 * WITHOUT WARRANTIES OR CONDITIONS OF ANY KIND, either express or implied. *
 * See the License for the specific language governing permissions and      *
 * limitations under the License.                                           *
 ***************************************************************************/

// Package evaluator //
package evaluator

import (
	"fmt"

	"github.com/optimizely/go-sdk/pkg/decision/evaluator/matchers"
	"github.com/optimizely/go-sdk/pkg/entities"
	"github.com/optimizely/go-sdk/pkg/logging"
<<<<<<< HEAD
)

const (
	exactMatchType     = "exact"
	existsMatchType    = "exists"
	ltMatchType        = "lt"
	gtMatchType        = "gt"
	substringMatchType = "substring"
=======
>>>>>>> a65b9338
)

// ItemEvaluator evaluates a condition against the given user's attributes
type ItemEvaluator interface {
	Evaluate(interface{}, *entities.TreeParameters) (bool, error)
}

// CustomAttributeConditionEvaluator evaluates conditions with custom attributes
type CustomAttributeConditionEvaluator struct {
	logger logging.OptimizelyLogProducer
}

// NewCustomAttributeConditionEvaluator creates a custom attribute condition
func NewCustomAttributeConditionEvaluator(logger logging.OptimizelyLogProducer) *CustomAttributeConditionEvaluator {
	return &CustomAttributeConditionEvaluator{logger: logger}
}

// Evaluate returns true if the given user's attributes match the condition
func (c CustomAttributeConditionEvaluator) Evaluate(condition entities.Condition, condTreeParams *entities.TreeParameters) (bool, error) {
	// We should only be evaluating custom attributes

	if condition.Type != customAttributeType {

		c.logger.Warning(fmt.Sprintf(logging.UnknownConditionType.String(), condition.StringRepresentation))
		return false, fmt.Errorf(`unable to evaluate condition of type "%s"`, condition.Type)
	}

	matchType := condition.Match
	if matchType == "" {
		matchType = matchers.ExactMatchType
	}
<<<<<<< HEAD
	switch matchType {
	case exactMatchType:
		matcher = matchers.ExactMatcher{
			Condition: condition,
			Logger:    c.logger,
		}
	case existsMatchType:
		matcher = matchers.ExistsMatcher{
			Condition: condition,
		}
	case ltMatchType:
		matcher = matchers.LtMatcher{
			Condition: condition,
			Logger:    c.logger,
		}
	case gtMatchType:
		matcher = matchers.GtMatcher{
			Condition: condition,
			Logger:    c.logger,
		}
	case substringMatchType:
		matcher = matchers.SubstringMatcher{
			Condition: condition,
			Logger:    c.logger,
		}
	default:
=======

	matcher, ok := matchers.Get(matchType)
	if !ok {
>>>>>>> a65b9338
		c.logger.Warning(fmt.Sprintf(logging.UnknownMatchType.String(), condition.StringRepresentation))
		return false, fmt.Errorf(`invalid Condition matcher "%s"`, condition.Match)
	}

	return matcher(condition, *condTreeParams.User, c.logger)
}

// AudienceConditionEvaluator evaluates conditions with audience condition
type AudienceConditionEvaluator struct {
	logger logging.OptimizelyLogProducer
}

// NewAudienceConditionEvaluator creates a audience condition evaluator
func NewAudienceConditionEvaluator(logger logging.OptimizelyLogProducer) *AudienceConditionEvaluator {
	return &AudienceConditionEvaluator{logger: logger}
}

// Evaluate returns true if the given user's attributes match the condition
func (c AudienceConditionEvaluator) Evaluate(audienceID string, condTreeParams *entities.TreeParameters) (bool, error) {

	if audience, ok := condTreeParams.AudienceMap[audienceID]; ok {
		c.logger.Debug(fmt.Sprintf(logging.AudienceEvaluationStarted.String(), audienceID))
		condTree := audience.ConditionTree
		conditionTreeEvaluator := NewMixedTreeEvaluator(c.logger)
		retValue, isValid := conditionTreeEvaluator.Evaluate(condTree, condTreeParams)
		if !isValid {
			return false, fmt.Errorf(`an error occurred while evaluating nested tree for audience ID "%s"`, audienceID)
		}
		c.logger.Debug(fmt.Sprintf(logging.AudienceEvaluatedTo.String(), audienceID, retValue))
		return retValue, nil
	}

	return false, fmt.Errorf(`unable to evaluate nested tree for audience ID "%s"`, audienceID)
}<|MERGE_RESOLUTION|>--- conflicted
+++ resolved
@@ -23,17 +23,6 @@
 	"github.com/optimizely/go-sdk/pkg/decision/evaluator/matchers"
 	"github.com/optimizely/go-sdk/pkg/entities"
 	"github.com/optimizely/go-sdk/pkg/logging"
-<<<<<<< HEAD
-)
-
-const (
-	exactMatchType     = "exact"
-	existsMatchType    = "exists"
-	ltMatchType        = "lt"
-	gtMatchType        = "gt"
-	substringMatchType = "substring"
-=======
->>>>>>> a65b9338
 )
 
 // ItemEvaluator evaluates a condition against the given user's attributes
@@ -65,38 +54,9 @@
 	if matchType == "" {
 		matchType = matchers.ExactMatchType
 	}
-<<<<<<< HEAD
-	switch matchType {
-	case exactMatchType:
-		matcher = matchers.ExactMatcher{
-			Condition: condition,
-			Logger:    c.logger,
-		}
-	case existsMatchType:
-		matcher = matchers.ExistsMatcher{
-			Condition: condition,
-		}
-	case ltMatchType:
-		matcher = matchers.LtMatcher{
-			Condition: condition,
-			Logger:    c.logger,
-		}
-	case gtMatchType:
-		matcher = matchers.GtMatcher{
-			Condition: condition,
-			Logger:    c.logger,
-		}
-	case substringMatchType:
-		matcher = matchers.SubstringMatcher{
-			Condition: condition,
-			Logger:    c.logger,
-		}
-	default:
-=======
 
 	matcher, ok := matchers.Get(matchType)
 	if !ok {
->>>>>>> a65b9338
 		c.logger.Warning(fmt.Sprintf(logging.UnknownMatchType.String(), condition.StringRepresentation))
 		return false, fmt.Errorf(`invalid Condition matcher "%s"`, condition.Match)
 	}
