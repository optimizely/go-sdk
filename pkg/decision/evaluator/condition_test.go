--- conflicted
+++ resolved
@@ -89,9 +89,55 @@
 			"string_foo": "not_foo",
 		},
 	}
-<<<<<<< HEAD
-	result, _ = conditionEvaluator.Evaluate(condition, condTreeParams)
-	assert.Equal(t, result, false)
+	result, _ = s.conditionEvaluator.Evaluate(condition, condTreeParams)
+	s.Equal(result, false)
+}
+
+func (s *ConditionTestSuite) TestCustomAttributeConditionEvaluatorWithInvalidMatchType() {
+	condition := entities.Condition{
+		Value: "foo",
+		Name:  "string_foo",
+		Type:  "custom_attribute",
+		Match: "invalid",
+	}
+
+	// Test condition fails
+	user := entities.UserContext{
+		Attributes: map[string]interface{}{
+			"string_foo": "foo",
+		},
+	}
+
+	condTreeParams := entities.NewTreeParameters(&user, map[string]entities.Audience{})
+	s.mockLogger.On("Warning", fmt.Sprintf(logging.UnknownMatchType.String(), ""))
+	result, _ := s.conditionEvaluator.Evaluate(condition, condTreeParams)
+	s.Equal(result, false)
+	s.mockLogger.AssertExpectations(s.T())
+}
+
+func (s *ConditionTestSuite) TestCustomAttributeConditionEvaluatorWithUnknownType() {
+	condition := entities.Condition{
+		Value: "foo",
+		Name:  "string_foo",
+		Type:  "",
+	}
+
+	// Test condition fails
+	user := entities.UserContext{
+		Attributes: map[string]interface{}{
+			"string_foo": "foo",
+		},
+	}
+
+	condTreeParams := entities.NewTreeParameters(&user, map[string]entities.Audience{})
+	s.mockLogger.On("Warning", fmt.Sprintf(logging.UnknownConditionType.String(), ""))
+	result, _ := s.conditionEvaluator.Evaluate(condition, condTreeParams)
+	s.Equal(result, false)
+	s.mockLogger.AssertExpectations(s.T())
+}
+
+func TestConditionTestSuite(t *testing.T) {
+	suite.Run(t, new(ConditionTestSuite))
 }
 
 func TestCustomAttributeConditionEvaluatorForGeSemver(t *testing.T) {
@@ -107,29 +153,10 @@
 	user := entities.UserContext{
 		Attributes: map[string]interface{}{
 			"string_foo": "2.9.1",
-=======
-	result, _ = s.conditionEvaluator.Evaluate(condition, condTreeParams)
-	s.Equal(result, false)
-}
-
-func (s *ConditionTestSuite) TestCustomAttributeConditionEvaluatorWithInvalidMatchType() {
-	condition := entities.Condition{
-		Value: "foo",
-		Name:  "string_foo",
-		Type:  "custom_attribute",
-		Match: "invalid",
-	}
-
-	// Test condition fails
-	user := entities.UserContext{
-		Attributes: map[string]interface{}{
-			"string_foo": "foo",
->>>>>>> d8a3c2f7
-		},
-	}
-
-	condTreeParams := entities.NewTreeParameters(&user, map[string]entities.Audience{})
-<<<<<<< HEAD
+		},
+	}
+
+	condTreeParams := entities.NewTreeParameters(&user, map[string]entities.Audience{})
 	result, _ := conditionEvaluator.Evaluate(condition, condTreeParams)
 	assert.Equal(t, result, true)
 }
@@ -147,30 +174,10 @@
 	user := entities.UserContext{
 		Attributes: map[string]interface{}{
 			"string_foo": "3.7.1-beta",
-=======
-	s.mockLogger.On("Warning", fmt.Sprintf(logging.UnknownMatchType.String(), ""))
-	result, _ := s.conditionEvaluator.Evaluate(condition, condTreeParams)
-	s.Equal(result, false)
-	s.mockLogger.AssertExpectations(s.T())
-}
-
-func (s *ConditionTestSuite) TestCustomAttributeConditionEvaluatorWithUnknownType() {
-	condition := entities.Condition{
-		Value: "foo",
-		Name:  "string_foo",
-		Type:  "",
-	}
-
-	// Test condition fails
-	user := entities.UserContext{
-		Attributes: map[string]interface{}{
-			"string_foo": "foo",
->>>>>>> d8a3c2f7
-		},
-	}
-
-	condTreeParams := entities.NewTreeParameters(&user, map[string]entities.Audience{})
-<<<<<<< HEAD
+		},
+	}
+
+	condTreeParams := entities.NewTreeParameters(&user, map[string]entities.Audience{})
 	result, _ := conditionEvaluator.Evaluate(condition, condTreeParams)
 	assert.Equal(t, true, result)
 }
@@ -194,14 +201,4 @@
 	condTreeParams := entities.NewTreeParameters(&user, map[string]entities.Audience{})
 	_, err := conditionEvaluator.Evaluate(condition, condTreeParams)
 	assert.NotNil(t, err)
-=======
-	s.mockLogger.On("Warning", fmt.Sprintf(logging.UnknownConditionType.String(), ""))
-	result, _ := s.conditionEvaluator.Evaluate(condition, condTreeParams)
-	s.Equal(result, false)
-	s.mockLogger.AssertExpectations(s.T())
-}
-
-func TestConditionTestSuite(t *testing.T) {
-	suite.Run(t, new(ConditionTestSuite))
->>>>>>> d8a3c2f7
 }