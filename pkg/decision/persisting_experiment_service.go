--- conflicted
+++ resolved
@@ -106,16 +106,4 @@
 		p.userProfileService.Save(userProfile)
 		p.logger.Debug(fmt.Sprintf(`Decision saved for user "%s".`, userProfile.ID))
 	}
-<<<<<<< HEAD
-}
-
-func (p PersistingExperimentService) shouldIgnoreUPS(options []decide.Options) bool {
-	for _, option := range options {
-		if option == decide.IgnoreUserProfileService {
-			return true
-		}
-	}
-	return false
-=======
->>>>>>> 9b7153ad
 }