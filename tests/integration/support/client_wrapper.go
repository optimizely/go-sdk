--- conflicted
+++ resolved
@@ -18,15 +18,8 @@
 
 import (
 	"log"
-<<<<<<< HEAD
 
 	"github.com/optimizely/go-sdk/pkg"
-=======
-	"os"
-	"path"
-	"path/filepath"
-	"strconv"
->>>>>>> 461a6b21
 
 	"github.com/optimizely/go-sdk/pkg/client"
 	"github.com/optimizely/go-sdk/pkg/config"
@@ -42,24 +35,14 @@
 // Cached instance of optly wrapper
 var clientInstance *ClientWrapper
 
-// Since notificationManager is mapped against sdkKey, we need a unique sdkKey for every scenario
-var sdkKey int
-
 // ClientWrapper - wrapper around the optimizely client that keeps track of various custom components used with the client
 type ClientWrapper struct {
-<<<<<<< HEAD
 	Client               *client.OptimizelyClient
 	DecisionService      decision.Service
 	EventDispatcher      event.Dispatcher
 	UserProfileService   decision.UserProfileService
+	OverrideStore        decision.ExperimentOverrideStore
 	PollingConfigManager pkg.ProjectConfigManager
-=======
-	Client             *client.OptimizelyClient
-	DecisionService    decision.Service
-	EventDispatcher    event.Dispatcher
-	UserProfileService decision.UserProfileService
-	OverrideStore      decision.ExperimentOverrideStore
->>>>>>> 461a6b21
 }
 
 // DeleteInstance deletes cached instance of optly wrapper
@@ -77,11 +60,10 @@
 	factoryClientoptions := []client.OptionFunc{}
 	compositeExperimentServiceoptions := []decision.CESOptionFunc{}
 
-<<<<<<< HEAD
 	clientInstance = &ClientWrapper{}
 
 	// Check if DFM configuration was provided
-	if apiOptions.DFMConfiguration.SDKKey != "" {
+	if apiOptions.DFMConfiguration != nil {
 		clientInstance.PollingConfigManager = optlyplugins.CreatePollingConfigManager(apiOptions)
 	} else {
 		datafile, err := optlyplugins.GetDatafile(apiOptions.DatafileName)
@@ -98,22 +80,13 @@
 		}
 		optimizelyFactory.Datafile = datafile
 		clientInstance.PollingConfigManager = &optlyplugins.TestProjectConfigManager{ProjectConfigManager: configManager}
-
 		userProfileService := userprofileservice.CreateUserProfileService(config, apiOptions)
 		compositeExperimentServiceoptions = append(compositeExperimentServiceoptions, decision.WithUserProfileService(userProfileService))
 		clientInstance.UserProfileService = userProfileService
-=======
-	sdkKey++
-	datafileDir := os.Getenv("DATAFILES_DIR")
-	datafile, err := ioutil.ReadFile(filepath.Clean(path.Join(datafileDir, apiOptions.DatafileName)))
-	if err != nil {
-		log.Fatal(err)
-	}
-	configManager, err := config.NewStaticProjectConfigManagerFromPayload(datafile)
-	if err != nil {
-		log.Fatal(err)
->>>>>>> 461a6b21
-	}
+	}
+
+	overrideStore := decision.NewMapExperimentOverridesStore()
+	compositeExperimentServiceoptions = append(compositeExperimentServiceoptions, decision.WithOverrideStore(overrideStore))
 
 	factoryClientoptions = append(factoryClientoptions, client.WithConfigManager(clientInstance.PollingConfigManager))
 	eventProcessor := event.NewBatchEventProcessor(
@@ -123,7 +96,6 @@
 	)
 
 	eventProcessor.EventDispatcher = &optlyplugins.ProxyEventDispatcher{}
-<<<<<<< HEAD
 	compositeExperimentService := decision.NewCompositeExperimentService(
 		compositeExperimentServiceoptions...,
 	)
@@ -135,50 +107,16 @@
 	factoryClientoptions = append(factoryClientoptions, client.WithEventProcessor(eventProcessor))
 
 	client, err := optimizelyFactory.Client(factoryClientoptions...)
-=======
-
-	config, err := configManager.GetConfig()
 	if err != nil {
 		log.Fatal(err)
 	}
 
-	overrideStore := decision.NewMapExperimentOverridesStore()
-	userProfileService := userprofileservice.CreateUserProfileService(config, apiOptions)
-	compositeExperimentService := decision.NewCompositeExperimentService(
-		decision.WithUserProfileService(userProfileService),
-		decision.WithOverrideStore(overrideStore),
-	)
-
-	// @TODO: Add sdkKey dynamically once event-batching support is implemented
-
-	compositeService := *decision.NewCompositeService(strconv.Itoa(sdkKey), decision.WithCompositeExperimentService(compositeExperimentService))
-	decisionService := &optlyplugins.TestCompositeService{CompositeService: compositeService}
-
-	client, err := optimizelyFactory.Client(
-		client.WithConfigManager(configManager),
-		client.WithDecisionService(decisionService),
-		client.WithEventProcessor(eventProcessor),
-	)
->>>>>>> 461a6b21
-	if err != nil {
-		log.Fatal(err)
-	}
-
-<<<<<<< HEAD
 	clientInstance.Client = client
 	clientInstance.DecisionService = decisionService
 	clientInstance.EventDispatcher = eventProcessor.EventDispatcher
-=======
-	clientInstance = &ClientWrapper{
-		Client:             client,
-		DecisionService:    decisionService,
-		EventDispatcher:    eventProcessor.EventDispatcher,
-		UserProfileService: userProfileService,
-		OverrideStore:      overrideStore,
-	}
+	clientInstance.OverrideStore = overrideStore
 	clientInstance.DecisionService.(*optlyplugins.TestCompositeService).AddListeners(apiOptions.Listeners)
 
->>>>>>> 461a6b21
 	return clientInstance
 }
 
