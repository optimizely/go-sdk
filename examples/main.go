package main

import (
	"fmt"

	"github.com/optimizely/go-sdk/optimizely/client"
<<<<<<< HEAD
	"github.com/optimizely/go-sdk/optimizely/entities"
=======
	"github.com/optimizely/go-sdk/optimizely/event"
	"time"
>>>>>>> fed5f2f4
)

func main() {
	optimizelyFactory := &client.OptimizelyFactory{
		SDKKey: "ABC",
	}
	client := optimizelyFactory.Client()
<<<<<<< HEAD

	user := entities.UserContext{
		ID:         "mike ng",
		Attributes: entities.UserAttributes{},
	}

	enabled, _ := client.IsFeatureEnabled("go_sdk", user)
	fmt.Printf("Is feature enabled? %v", enabled)
=======
	fmt.Printf("Is feature enabled? %v", client.IsFeatureEnabled("go_sdk", "mike", nil))

	processor := event.NewEventProcessor(100, 100)

	impression := event.UserEvent{}

	processor.ProcessImpression(impression)

	_, ok := processor.(*event.QueueingEventProcessor)

	if ok {
		time.Sleep(1000 * time.Millisecond)
		fmt.Println("\nending")
	}
>>>>>>> fed5f2f4
}<|MERGE_RESOLUTION|>--- conflicted
+++ resolved
@@ -3,13 +3,11 @@
 import (
 	"fmt"
 
+	"time"
+
 	"github.com/optimizely/go-sdk/optimizely/client"
-<<<<<<< HEAD
 	"github.com/optimizely/go-sdk/optimizely/entities"
-=======
 	"github.com/optimizely/go-sdk/optimizely/event"
-	"time"
->>>>>>> fed5f2f4
 )
 
 func main() {
@@ -17,7 +15,6 @@
 		SDKKey: "ABC",
 	}
 	client := optimizelyFactory.Client()
-<<<<<<< HEAD
 
 	user := entities.UserContext{
 		ID:         "mike ng",
@@ -26,8 +23,6 @@
 
 	enabled, _ := client.IsFeatureEnabled("go_sdk", user)
 	fmt.Printf("Is feature enabled? %v", enabled)
-=======
-	fmt.Printf("Is feature enabled? %v", client.IsFeatureEnabled("go_sdk", "mike", nil))
 
 	processor := event.NewEventProcessor(100, 100)
 
@@ -41,5 +36,4 @@
 		time.Sleep(1000 * time.Millisecond)
 		fmt.Println("\nending")
 	}
->>>>>>> fed5f2f4
 }