package main

import (
	"context"
	"fmt"
	"time"

	"github.com/optimizely/go-sdk/optimizely/client"
	"github.com/optimizely/go-sdk/optimizely/entities"
	"github.com/optimizely/go-sdk/optimizely/event"
	"github.com/optimizely/go-sdk/optimizely/logging"
)

func main() {
	logging.SetLogLevel(logging.LogLevelDebug)
	optimizelyFactory := &client.OptimizelyFactory{
		SDKKey: "4SLpaJA1r1pgE6T2CoMs9q",
	}
	app, err := optimizelyFactory.Client()

	if err != nil {
		fmt.Printf("Error instantiating client: %s", err)
		return
	}

	user := entities.UserContext{
		ID: "mike ng",
		Attributes: map[string]interface{}{
			"country":      "Unknown",
			"likes_donuts": true,
		},
	}

<<<<<<< HEAD
	enabled, _ := app.IsFeatureEnabled("binary_feature", user)
=======
	enabled, _ := client.IsFeatureEnabled("mutext_feat", user)
>>>>>>> c715e789
	fmt.Printf("Is feature enabled? %v", enabled)

	processor := event.NewEventProcessor(100, 100)

	impression := event.UserEvent{}

	processor.ProcessEvent(impression)

	_, ok := processor.(*event.QueueingEventProcessor)

	if ok {
		time.Sleep(1000 * time.Millisecond)
		fmt.Println("\nending")
	}

	/************* Polling Manager ********************/

	optimizelyFactory = &client.OptimizelyFactory{
		SDKKey: "4SLpaJA1r1pgE6T2CoMs9q",
	}
	ctx := context.Background()
	ctx, cancelManager := context.WithCancel(ctx) // user can set up any context
	app, err = optimizelyFactory.PollingClient(ctx)
	cancelManager() //  user can cancel anytime

	if err != nil {
		fmt.Printf("Error instantiating client: %s", err)
		return
	}

	enabled, _ = app.IsFeatureEnabled("binary_feature", user)
	fmt.Printf("Is feature enabled? %v", enabled)

	processor = event.NewEventProcessor(100, 100)

	impression = event.UserEvent{}

	processor.ProcessEvent(impression)

	_, ok = processor.(*event.QueueingEventProcessor)

	if ok {
		time.Sleep(1000 * time.Millisecond)
		fmt.Println("\nending")
	}
}<|MERGE_RESOLUTION|>--- conflicted
+++ resolved
@@ -16,7 +16,7 @@
 	optimizelyFactory := &client.OptimizelyFactory{
 		SDKKey: "4SLpaJA1r1pgE6T2CoMs9q",
 	}
-	app, err := optimizelyFactory.Client()
+	app, err := optimizelyFactory.StaticClient()
 
 	if err != nil {
 		fmt.Printf("Error instantiating client: %s", err)
@@ -31,12 +31,9 @@
 		},
 	}
 
-<<<<<<< HEAD
-	enabled, _ := app.IsFeatureEnabled("binary_feature", user)
-=======
-	enabled, _ := client.IsFeatureEnabled("mutext_feat", user)
->>>>>>> c715e789
-	fmt.Printf("Is feature enabled? %v", enabled)
+	enabled, _ := app.IsFeatureEnabled("mutext_feat", user)
+
+	fmt.Printf("Is feature enabled? %v\n", enabled)
 
 	processor := event.NewEventProcessor(100, 100)
 
@@ -58,7 +55,7 @@
 	}
 	ctx := context.Background()
 	ctx, cancelManager := context.WithCancel(ctx) // user can set up any context
-	app, err = optimizelyFactory.PollingClient(ctx)
+	app, err = optimizelyFactory.ClientWithContext(ctx)
 	cancelManager() //  user can cancel anytime
 
 	if err != nil {
@@ -66,8 +63,8 @@
 		return
 	}
 
-	enabled, _ = app.IsFeatureEnabled("binary_feature", user)
-	fmt.Printf("Is feature enabled? %v", enabled)
+	enabled, _ = app.IsFeatureEnabled("mutext_feat", user)
+	fmt.Printf("Is feature enabled? %v\n", enabled)
 
 	processor = event.NewEventProcessor(100, 100)
 
