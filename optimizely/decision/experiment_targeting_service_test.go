--- conflicted
+++ resolved
@@ -111,7 +111,7 @@
 	decision, _ = experimentTargetingService.GetDecision(testDecisionContext, testUserContext)
 	assert.Equal(t, expectedExperimentDecision, decision)
 	mockAudienceEvaluator.AssertExpectations(t)
-<<<<<<< HEAD
+	mockProjectConfig.AssertExpectations(t)
 }
 
 // Real tests with no mocking
@@ -131,31 +131,20 @@
 			},
 		},
 	}
-	testVariation := entities.Variation{
-		ID:  "22222",
-		Key: "22222",
-	}
-	testDecisionContext := ExperimentDecisionContext{
-		Experiment: entities.Experiment{
-			ID: "111111",
-			Variations: map[string]entities.Variation{
-				"22222": testVariation,
-			},
-			AudienceIds: []string{"33333"},
-			AudienceConditionTree: &entities.TreeNode{
-				Operator: "or",
-				Nodes: []*entities.TreeNode{
-					{
-						Item: "33333",
-					},
-				},
-			},
-		},
-		AudienceMap: map[string]entities.Audience{
-			"33333": testAudience,
-		},
+
+	testExperimentKey := "test_experiment"
+	testExperiment := entities.Experiment{
+		ID:          "111111",
+		AudienceIds: []string{"33333"},
 	}
 
+	mockProjectConfig := new(MockProjectConfig)
+	mockProjectConfig.On("GetAudienceByID", "33333").Return(testAudience, nil)
+	mockProjectConfig.On("GetExperimentByKey", testExperimentKey).Return(testExperiment, nil)
+	testDecisionContext := ExperimentDecisionContext{
+		ExperimentKey: testExperimentKey,
+		ProjectConfig: mockProjectConfig,
+	}
 	// test does not pass audience evaluation
 	testUserContext := entities.UserContext{
 		ID: "test_user_1",
@@ -201,7 +190,4 @@
 	decision, _ = experimentTargetingService.GetDecision(testDecisionContext, testUserContext)
 	assert.Equal(t, expectedExperimentDecision, decision) // decision not made? but it passed
 
-=======
-	mockProjectConfig.AssertExpectations(t)
->>>>>>> 42d6d545
 }