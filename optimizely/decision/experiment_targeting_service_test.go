--- conflicted
+++ resolved
@@ -38,12 +38,8 @@
 // test with mocking
 func TestExperimentTargetingGetDecisionNoAudienceCondTree(t *testing.T) {
 	testAudience := entities.Audience{
-<<<<<<< HEAD
 		ID: "33333",
-		ConditionTree: &entities.ConditionTreeNode{
-=======
 		ConditionTree: &entities.TreeNode{
->>>>>>> 896f726a
 			Operator: "or",
 			Nodes: []*entities.TreeNode{
 				&entities.TreeNode{
@@ -137,14 +133,14 @@
 	testExperimentKey := "test_experiment"
 	testExperiment := entities.Experiment{
 		ID:          "111111",
+		Key:         testExperimentKey,
 		AudienceIds: []string{"33333"},
 	}
 
-	mockProjectConfig := new(MockProjectConfig)
+	mockProjectConfig := new(mockProjectConfig)
 	mockProjectConfig.On("GetAudienceByID", "33333").Return(testAudience, nil)
-	mockProjectConfig.On("GetExperimentByKey", testExperimentKey).Return(testExperiment, nil)
 	testDecisionContext := ExperimentDecisionContext{
-		ExperimentKey: testExperimentKey,
+		Experiment:    &testExperiment,
 		ProjectConfig: mockProjectConfig,
 	}
 	// test does not pass audience evaluation
