/****************************************************************************
 * Copyright 2019, Optimizely, Inc. and contributors                        *
 *                                                                          *
 * Licensed under the Apache License, Version 2.0 (the "License");          *
 * you may not use this file except in compliance with the License.         *
 * You may obtain a copy of the License at                                  *
 *                                                                          *
 *    http://www.apache.org/licenses/LICENSE-2.0                            *
 *                                                                          *
 * Unless required by applicable law or agreed to in writing, software      *
 * distributed under the License is distributed on an "AS IS" BASIS,        *
 * WITHOUT WARRANTIES OR CONDITIONS OF ANY KIND, either express or implied. *
 * See the License for the specific language governing permissions and      *
 * limitations under the License.                                           *
 ***************************************************************************/

// Package decision //
package decision

import (
	"github.com/optimizely/go-sdk/optimizely/decision/reasons"

	"github.com/optimizely/go-sdk/optimizely/entities"
)

// RolloutService makes a feature decision for a given feature rollout
type RolloutService struct {
	experimentBucketerService  ExperimentService
	experimentTargetingService ExperimentService
}

// NewRolloutService returns a new instance of the Rollout service
func NewRolloutService() *RolloutService {
	return &RolloutService{
		experimentBucketerService:  NewExperimentBucketerService(),
		experimentTargetingService: NewExperimentTargetingService(),
	}
}

// GetDecision returns a decision for the given feature and user context
func (r RolloutService) GetDecision(decisionContext FeatureDecisionContext, userContext entities.UserContext) (FeatureDecision, error) {
	featureDecision := FeatureDecision{}
	feature := decisionContext.Feature
	rollout := feature.Rollout
	if rollout.ID == "" {
		featureDecision.Reason = reasons.NoRolloutForFeature
		return featureDecision, nil
	}

	numberOfExperiments := len(rollout.Experiments)
	if numberOfExperiments == 0 {
		featureDecision.Reason = reasons.RolloutHasNoExperiments
		return featureDecision, nil
	}

	// For now, Rollouts is just a single experiment layer
	experiment := rollout.Experiments[0]
	experimentDecisionContext := ExperimentDecisionContext{
		Experiment:    &experiment,
		ProjectConfig: decisionContext.ProjectConfig,
	}

	// if user fails rollout targeting rule we return out of it
<<<<<<< HEAD
	if _, err := r.experimentTargetingService.GetDecision(experimentDecisionContext, userContext); err != nil {
=======
	if decision.DecisionMade {
		featureDecision.DecisionMade = true
>>>>>>> 947bf007
		featureDecision.Reason = reasons.FailedRolloutTargeting
		return featureDecision, err
	}

	decision, _ := r.experimentBucketerService.GetDecision(experimentDecisionContext, userContext)
	featureDecision.Decision = decision.Decision
	featureDecision.Experiment = experiment
	featureDecision.Variation = decision.Variation

	return featureDecision, nil
}<|MERGE_RESOLUTION|>--- conflicted
+++ resolved
@@ -61,12 +61,7 @@
 	}
 
 	// if user fails rollout targeting rule we return out of it
-<<<<<<< HEAD
 	if _, err := r.experimentTargetingService.GetDecision(experimentDecisionContext, userContext); err != nil {
-=======
-	if decision.DecisionMade {
-		featureDecision.DecisionMade = true
->>>>>>> 947bf007
 		featureDecision.Reason = reasons.FailedRolloutTargeting
 		return featureDecision, err
 	}
