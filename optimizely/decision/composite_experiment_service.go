/****************************************************************************
 * Copyright 2019, Optimizely, Inc. and contributors                        *
 *                                                                          *
 * Licensed under the Apache License, Version 2.0 (the "License");          *
 * you may not use this file except in compliance with the License.         *
 * You may obtain a copy of the License at                                  *
 *                                                                          *
 *    http://www.apache.org/licenses/LICENSE-2.0                            *
 *                                                                          *
 * Unless required by applicable law or agreed to in writing, software      *
 * distributed under the License is distributed on an "AS IS" BASIS,        *
 * WITHOUT WARRANTIES OR CONDITIONS OF ANY KIND, either express or implied. *
 * See the License for the specific language governing permissions and      *
 * limitations under the License.                                           *
 ***************************************************************************/

// Package decision //
package decision

import (
<<<<<<< HEAD
	"errors"
	"fmt"

=======
	"github.com/optimizely/go-sdk/optimizely/decision/evaluator"
	"github.com/optimizely/go-sdk/optimizely/decision/reasons"
>>>>>>> 24bdcd90
	"github.com/optimizely/go-sdk/optimizely/entities"
)

// CompositeExperimentService bridges together the various experiment decision services that ship by default with the SDK
type CompositeExperimentService struct {
	audienceTreeEvaluator evaluator.TreeEvaluator
	experimentServices    []ExperimentService
}

// NewCompositeExperimentService creates a new instance of the CompositeExperimentService
func NewCompositeExperimentService() *CompositeExperimentService {
	// These decision services are applied in order:
	// 1. Bucketing
	// @TODO(mng): Prepend forced variation and whitelisting services
	return &CompositeExperimentService{
		audienceTreeEvaluator: evaluator.NewMixedTreeEvaluator(),
		experimentServices: []ExperimentService{
			NewExperimentBucketerService(),
		},
	}
}

// GetDecision returns a decision for the given experiment and user context
func (s CompositeExperimentService) GetDecision(decisionContext ExperimentDecisionContext, userContext entities.UserContext) (ExperimentDecision, error) {
<<<<<<< HEAD

	if decisionContext.Experiment.Status != entities.Running {
		errorMessage := fmt.Sprintf("Experiment %s is not running", decisionContext.Experiment.Key)
		err := errors.New(errorMessage)
		return ExperimentDecision{}, err
	}

	for _, experimentService := range s.experimentDecisionServices {
		decision, err := experimentService.GetDecision(decisionContext, userContext)
		if decision.DecisionMade {
=======
	experimentDecision := ExperimentDecision{}
	experiment := decisionContext.Experiment

	// Determine if user can be part of the experiment
	if experiment.AudienceConditionTree != nil {
		condTreeParams := entities.NewTreeParameters(&userContext, decisionContext.ProjectConfig.GetAudienceMap())
		evalResult := s.audienceTreeEvaluator.Evaluate(experiment.AudienceConditionTree, condTreeParams)
		if !evalResult {
			experimentDecision.Reason = reasons.FailedAudienceTargeting
			return experimentDecision, nil
		}
	}

	// User passed targeting (or the experiment is untargeted), so run through the various decision services
	for _, experimentService := range s.experimentServices {
		if decision, err := experimentService.GetDecision(decisionContext, userContext); decision.Variation != nil {
>>>>>>> 24bdcd90
			return decision, err
		}
	}

	return experimentDecision, nil
}<|MERGE_RESOLUTION|>--- conflicted
+++ resolved
@@ -18,14 +18,11 @@
 package decision
 
 import (
-<<<<<<< HEAD
 	"errors"
 	"fmt"
 
-=======
 	"github.com/optimizely/go-sdk/optimizely/decision/evaluator"
 	"github.com/optimizely/go-sdk/optimizely/decision/reasons"
->>>>>>> 24bdcd90
 	"github.com/optimizely/go-sdk/optimizely/entities"
 )
 
@@ -50,7 +47,6 @@
 
 // GetDecision returns a decision for the given experiment and user context
 func (s CompositeExperimentService) GetDecision(decisionContext ExperimentDecisionContext, userContext entities.UserContext) (ExperimentDecision, error) {
-<<<<<<< HEAD
 
 	if decisionContext.Experiment.Status != entities.Running {
 		errorMessage := fmt.Sprintf("Experiment %s is not running", decisionContext.Experiment.Key)
@@ -58,10 +54,6 @@
 		return ExperimentDecision{}, err
 	}
 
-	for _, experimentService := range s.experimentDecisionServices {
-		decision, err := experimentService.GetDecision(decisionContext, userContext)
-		if decision.DecisionMade {
-=======
 	experimentDecision := ExperimentDecision{}
 	experiment := decisionContext.Experiment
 
@@ -78,7 +70,6 @@
 	// User passed targeting (or the experiment is untargeted), so run through the various decision services
 	for _, experimentService := range s.experimentServices {
 		if decision, err := experimentService.GetDecision(decisionContext, userContext); decision.Variation != nil {
->>>>>>> 24bdcd90
 			return decision, err
 		}
 	}
