--- conflicted
+++ resolved
@@ -23,12 +23,8 @@
 
 // CompositeExperimentService bridges together the various experiment decision services that ship by default with the SDK
 type CompositeExperimentService struct {
-<<<<<<< HEAD
-	experimentBucketerService  ExperimentDecisionService
-	experimentTargetingService ExperimentDecisionService
-=======
-	experimentDecisionServices []ExperimentService
->>>>>>> 947bf007
+	experimentBucketerService  ExperimentService
+	experimentTargetingService ExperimentService
 }
 
 // NewCompositeExperimentService creates a new instance of the CompositeExperimentService
@@ -37,13 +33,6 @@
 	// 1. Targeting
 	// 2. Bucketing
 	// @TODO(mng): Prepend forced variation and whitelisting services
-<<<<<<< HEAD
-=======
-	experimentDecisionServices := []ExperimentService{
-		NewExperimentTargetingService(),
-		NewExperimentBucketerService(),
-	}
->>>>>>> 947bf007
 	return &CompositeExperimentService{
 		experimentBucketerService:  NewExperimentBucketerService(),
 		experimentTargetingService: NewExperimentTargetingService(),
@@ -52,17 +41,9 @@
 
 // GetDecision returns a decision for the given experiment and user context
 func (s CompositeExperimentService) GetDecision(decisionContext ExperimentDecisionContext, userContext entities.UserContext) (ExperimentDecision, error) {
-<<<<<<< HEAD
 	if decision, err := s.experimentTargetingService.GetDecision(decisionContext, userContext); err != nil {
 		// if err is present it means user failed targeting, should return
 		return decision, err
-=======
-	for _, experimentService := range s.experimentDecisionServices {
-		decision, err := experimentService.GetDecision(decisionContext, userContext)
-		if decision.DecisionMade {
-			return decision, err
-		}
->>>>>>> 947bf007
 	}
 
 	decision, err := s.experimentBucketerService.GetDecision(decisionContext, userContext)
