--- conflicted
+++ resolved
@@ -66,7 +66,6 @@
 		Experiment: testExp1111,
 		Variation:  &testExp1111Var2222,
 	}
-<<<<<<< HEAD
 
 	testFeatureDecisionService := new(MockFeatureDecisionService)
 	testFeatureDecisionService.On("GetDecision", decisionContext, userContext).Return(expectedFeatureDecision, nil)
@@ -74,12 +73,6 @@
 	decisionService := &CompositeService{
 		featureDecisionServices: []FeatureService{testFeatureDecisionService},
 		sdkKey:                  "sdkKey",
-=======
-	notificationCenter := notification.NewNotificationCenter()
-	decisionService := &CompositeService{
-		compositeFeatureService: s.mockFeatureService,
-		notificationCenter:      notificationCenter,
->>>>>>> 2fba1872
 	}
 	s.mockFeatureService.On("GetDecision", s.decisionContext, s.testUserContext).Return(expectedFeatureDecision, nil)
 	decisionService.GetFeatureDecision(s.decisionContext, s.testUserContext)
