--- conflicted
+++ resolved
@@ -22,10 +22,6 @@
 	Key                string
 	FeatureExperiments []Experiment
 	Rollout            Rollout
-<<<<<<< HEAD
-=======
-	Variables          map[string]FeatureVariable
->>>>>>> ee2ea26c
 }
 
 // FeatureVariable represents a variable
