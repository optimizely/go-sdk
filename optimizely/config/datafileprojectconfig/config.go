--- conflicted
+++ resolved
@@ -96,12 +96,8 @@
 		experimentMap:        experimentMap,
 		experimentKeyToIDMap: experimentKeyMap,
 		rolloutMap:           rolloutMap,
-<<<<<<< HEAD
-		featureMap:           mappers.MapFeatures(datafile.FeatureFlags, rolloutMap),
+		featureMap:           mappers.MapFeatures(datafile.FeatureFlags, rolloutMap, experimentMap),
 		featureFlagMap:       mappers.MapFeatureFlags(datafile.FeatureFlags),
-=======
-		featureMap:           mappers.MapFeatureFlags(datafile.FeatureFlags, rolloutMap, experimentMap),
->>>>>>> eb22398c
 	}
 
 	logger.Info("Datafile is valid.")
