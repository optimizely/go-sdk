--- conflicted
+++ resolved
@@ -60,12 +60,11 @@
 		if resp.StatusCode == 204 {
 			success = true
 		} else {
-<<<<<<< HEAD
 			dispatcherLogger.Error(fmt.Sprintf("http.Post invalid response %d", resp.StatusCode), nil)
 			success = false
 		}
 	}
-	callback(success)
+	return success, err
 }
 
 // QueueEventDispatcher is a queued version of the event dispatcher that queues, returns success, and dispatches events in the background
@@ -76,13 +75,12 @@
 }
 
 // DispatchEvent queues event with callback and calls flush in a go routine.
-func (ed *QueueEventDispatcher) DispatchEvent(event LogEvent, callback func(bool)) {
-
+func (ed *QueueEventDispatcher) DispatchEvent(event LogEvent) (bool, error) {
 	ed.eventQueue.Add(event)
-	callback(true)
 	go func() {
 		ed.flushEvents()
 	}()
+	return true,nil
 }
 
 // flush the events
@@ -142,11 +140,4 @@
 	}()
 
 	return dispatcher
-=======
-			dispatcherLogger.Error(fmt.Sprintf("http.Post invalid response %d", resp.StatusCode), err)
-			success = false
-		}
-	}
-	return success, err
->>>>>>> 33707728
 }