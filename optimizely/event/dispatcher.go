/****************************************************************************
 * Copyright 2019, Optimizely, Inc. and contributors                        *
 *                                                                          *
 * Licensed under the Apache License, Version 2.0 (the "License");          *
 * you may not use this file except in compliance with the License.         *
 * You may obtain a copy of the License at                                  *
 *                                                                          *
 *    http://www.apache.org/licenses/LICENSE-2.0                            *
 *                                                                          *
 * Unless required by applicable law or agreed to in writing, software      *
 * distributed under the License is distributed on an "AS IS" BASIS,        *
 * WITHOUT WARRANTIES OR CONDITIONS OF ANY KIND, either express or implied. *
 * See the License for the specific language governing permissions and      *
 * limitations under the License.                                           *
 ***************************************************************************/

// Package event //
package event

import (
	"bytes"
	"context"
	"encoding/json"
	"fmt"
	"net/http"
	"sync"
	"time"

	"github.com/optimizely/go-sdk/optimizely/logging"
)

const jsonContentType = "application/json"
var dispatcherLogger = logging.GetLogger("EventDispatcher")

// Dispatcher dispatches events
type Dispatcher interface {
	DispatchEvent(event LogEvent, callback func(success bool))
}

// HTTPEventDispatcher is the HTTP implementation of the Dispatcher interface
type HTTPEventDispatcher struct {
}

// DispatchEvent dispatches event with callback
func (*HTTPEventDispatcher) DispatchEvent(event LogEvent, callback func(bool)) {
	jsonValue, _ := json.Marshal(event.event)
	resp, err := http.Post(event.endPoint, jsonContentType, bytes.NewBuffer(jsonValue))
	// also check response codes
	// resp.StatusCode == 400 is an error
	var success bool
	if err != nil {
		dispatcherLogger.Error("http.Post failed:", err)
		success = false
	} else {
		if resp.StatusCode == 204 {
			success = true
		} else {
			dispatcherLogger.Error(fmt.Sprintf("http.Post invalid response %d", resp.StatusCode), nil)
			success = false
		}
	}
	callback(success)
}

// A queued version of the event dispatcher that queues, returns success, and dispatches events in the background
type QueueEventDispatcher struct {
	eventQueue     Queue
	eventFlushLock sync.Mutex
	dispatcher     *HTTPEventDispatcher
}

<<<<<<< HEAD
// DispatchEvent queues event with callback and calls flush in a go routine.
func (ed *QueueEventDispatcher) DispatchEvent(event LogEvent, callback func(success bool)) {
=======
func (ed *QueueEventDispatcher) DispatchEvent(event LogEvent, callback func(bool)) {
>>>>>>> 984ad305

	ed.eventQueue.Add(event)
	callback(true)
	go func() {
		ed.flushEvents()
	}()
}

// flush the events
func (ed *QueueEventDispatcher) flushEvents() {

	ed.eventFlushLock.Lock()

	defer func(){
		ed.eventFlushLock.Unlock()
	}()

	for ed.eventQueue.Size() > 0 {
		items := ed.eventQueue.Get(1)
		if len(items) == 0 {
			time.Sleep(5 * time.Second)
			continue
		}
		event, ok := items[0].(LogEvent)
		if !ok {
			//remove it
			dispatcherLogger.Error("invalid type passed to event dispatcher", nil)
			ed.eventQueue.Remove(1)
			continue
		}

		ed.dispatcher.DispatchEvent(event, func(success bool) {
			if success {
				ed.eventQueue.Remove(1)
			} else {
				// we failed.  Sleep 5 seconds and try again.  Or, should we exit and try the next time a log event is added?
				time.Sleep(5 * time.Second)
			}
		})
	}
}

// New Queue Event dispatcher
func NewQueueEventDispatcher(ctx context.Context) Dispatcher {
	dispatcher := &QueueEventDispatcher{eventQueue: NewInMemoryQueue(1000), dispatcher:&HTTPEventDispatcher{}}

	go func() {
		<-ctx.Done()
		dispatcher.flushEvents()
	}()

	return dispatcher
}<|MERGE_RESOLUTION|>--- conflicted
+++ resolved
@@ -69,12 +69,8 @@
 	dispatcher     *HTTPEventDispatcher
 }
 
-<<<<<<< HEAD
 // DispatchEvent queues event with callback and calls flush in a go routine.
-func (ed *QueueEventDispatcher) DispatchEvent(event LogEvent, callback func(success bool)) {
-=======
 func (ed *QueueEventDispatcher) DispatchEvent(event LogEvent, callback func(bool)) {
->>>>>>> 984ad305
 
 	ed.eventQueue.Add(event)
 	callback(true)
