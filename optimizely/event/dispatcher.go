--- conflicted
+++ resolved
@@ -43,14 +43,9 @@
 
 // DispatchEvent dispatches event with callback
 func (*HTTPEventDispatcher) DispatchEvent(event LogEvent, callback func(bool)) {
-<<<<<<< HEAD
-	jsonValue, _ := json.Marshal(event.event)
-	resp, err := http.Post(event.endPoint, jsonContentType, bytes.NewBuffer(jsonValue))
-=======
 
 	jsonValue, _ := json.Marshal(event.Event)
 	resp, err := http.Post(event.EndPoint, jsonContentType, bytes.NewBuffer(jsonValue))
->>>>>>> 23f6de18
 	// also check response codes
 	// resp.StatusCode == 400 is an error
 	var success bool
