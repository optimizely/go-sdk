--- conflicted
+++ resolved
@@ -42,12 +42,7 @@
 }
 
 // DispatchEvent dispatches event with callback
-<<<<<<< HEAD
-func (*HTTPEventDispatcher) DispatchEvent(event LogEvent, callback func(success bool)) {
-=======
 func (*HTTPEventDispatcher) DispatchEvent(event LogEvent, callback func(bool)) {
-
->>>>>>> f0f6459e
 	jsonValue, _ := json.Marshal(event.event)
 	resp, err := http.Post(event.endPoint, jsonContentType, bytes.NewBuffer(jsonValue))
 	// also check response codes
@@ -73,7 +68,7 @@
 	dispatcher *HTTPEventDispatcher
 }
 
-func (ed *QueueEventDispatcher) DispatchEvent(event LogEvent, callback func(success bool)) {
+func (ed *QueueEventDispatcher) DispatchEvent(event LogEvent, callback func(bool)) {
 
 	ed.eventQueue.Add(event)
 	callback(true)
