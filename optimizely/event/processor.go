--- conflicted
+++ resolved
@@ -62,13 +62,8 @@
 		MaxQueueSize:    queueSize,
 		FlushInterval:   flushInterval,
 		Q:               NewInMemoryQueue(queueSize),
-<<<<<<< HEAD
 		EventDispatcher: NewQueueEventDispatcher(ctx),
-=======
-		EventDispatcher: &HTTPEventDispatcher{},
-
 		wg: exeCtx.GetWaitSync(),
->>>>>>> c67e6c7a
 	}
 	p.BatchSize = DefaultBatchSize
 	if batchSize > 0 {
