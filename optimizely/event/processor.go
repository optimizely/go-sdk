--- conflicted
+++ resolved
@@ -23,17 +23,12 @@
 	EventDispatcher Dispatcher
 }
 
-<<<<<<< HEAD
 var pLogger = logging.GetLogger("EventProcessor")
 
+// NewEventProcessor returns a new instance of QueueingEventProcessor with queueSize and flushInterval
 func NewEventProcessor(queueSize int, flushInterval time.Duration ) Processor {
-	p := &QueueingEventProcessor{MaxQueueSize: queueSize, FlushInterval:flushInterval, Q:NewInMemoryQueue(queueSize), EventDispatcher:&HttpEventDispatcher{}}
+	p := &QueueingEventProcessor{MaxQueueSize: queueSize, FlushInterval:flushInterval, Q:NewInMemoryQueue(queueSize), EventDispatcher:&HTTPEventDispatcher{}}
 	p.BatchSize = 10
-=======
-// NewEventProcessor returns a new instance of QueueingEventProcessor with queueSize and flushInterval
-func NewEventProcessor(queueSize int, flushInterval time.Duration) Processor {
-	p := &QueueingEventProcessor{MaxQueueSize: queueSize, FlushInterval: flushInterval, Q: NewInMemoryQueue(queueSize), EventDispatcher: &HTTPEventDispatcher{}}
->>>>>>> de5082b4
 	p.StartTicker()
 	return p
 }
@@ -77,7 +72,7 @@
 	}()
 }
 
-<<<<<<< HEAD
+// check if user event can be batched in the current batch
 func (p *QueueingEventProcessor)canBatch(current *Batch, user UserEvent) bool {
 	if current.ProjectID == user.EventContext.ProjectID &&
 		current.Revision == user.EventContext.Revision {
@@ -87,15 +82,13 @@
 	return false
 }
 
+// add the visitor to the current batch
 func (p *QueueingEventProcessor)addToBatch(current *Batch, visitor Visitor) {
 	visitors := append(current.Visitors, visitor)
 	current.Visitors = visitors
 }
 
-// ProcessEvent processes the given impression event
-=======
 // FlushEvents flushes events in queue
->>>>>>> de5082b4
 func (p *QueueingEventProcessor) FlushEvents() {
 	// we flush when queue size is reached.
 	// however, if there is a ticker cycle already processing, we should wait
@@ -135,7 +128,6 @@
 				}
 			}
 		}
-<<<<<<< HEAD
 		if batchEventCount > 0 {
 			p.EventDispatcher.DispatchEvent(createLogEvent(batchEvent), func(success bool) {
 				if success {
@@ -147,8 +139,6 @@
 				}
 			})
 		}
-=======
->>>>>>> de5082b4
 	}
 	p.Mux.Unlock()
 }