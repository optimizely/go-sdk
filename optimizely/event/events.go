package event

<<<<<<< HEAD
type Context struct {
	Revision        string  `json:"revision"`
	AccountID       string  `json:"account_id"`
	ClientVersion   string  `json:"client_version"`
	ProjectID       string  `json:"project_id"`
	ClientName      string  `json:"client_name"`
	AnonymizeIP     bool    `json:"anonymize_ip"`
	BotFiltering    bool    `json:"bot_filtering"`
	AttributeKeyToIdMap map[string]string `json:"attributeKeyToIdMap"`
=======
// EventContext holds project-related contextual information about a UserEvent
type EventContext struct {
	Revision            string            `json:"revision"`
	AccountID           string            `json:"account_id"`
	ClientVersion       string            `json:"client_version"`
	ProjectID           string            `json:"project_id"`
	ClientName          string            `json:"client_name"`
	AnonymizeIP         bool              `json:"anonymize_ip"`
	BotFiltering        bool              `json:"bot_filtering"`
	attributeKeyToIDMap map[string]string `json:"attributeKeyToIdMap"`
>>>>>>> de5082b4
}

// UserEvent respresents a user event
type UserEvent struct {
<<<<<<< HEAD
	Timestamp    int64 `json:"timestamp"`
	Uuid         string `json:"uuid"`
	EventContext Context
=======
	Timestamp    int64  `json:"timestamp"`
	UUID         string `json:"uuid"`
	EventContext EventContext
>>>>>>> de5082b4
	VisitorID    string
	Impression   *ImpressionEvent
	Conversion   *ConversionEvent
}

// ImpressionEvent respresents an impression event
type ImpressionEvent struct {
	EntityID     string `json:"entity_id"`
	Key          string `json:"key"`
	Attributes   []VisitorAttribute
	VariationID  string `json:"variation_id"`
	CampaignID   string `json:"campaign_id"`
	ExperimentID string `json:"experiment_id"`
}

// ConversionEvent respresents a conversion event
type ConversionEvent struct {
	EntityID   string `json:"entity_id"`
	Key        string `json:"key"`
	Attributes []VisitorAttribute
	Tags       map[string]interface{} `json:"tags,omitempty"`
	// these need to be pointers because 0 is a valid Revenue or Value.
	// 0 is equivalent to omitempty for json marshalling.
	Revenue *int64   `json:"revenue,omitempty"`
	Value   *float64 `json:"value,omitempty"`
}

// LogEvent respresents a log event
type LogEvent struct {
	endPoint string
	event    Batch
}
<<<<<<< HEAD
// Context about the event
type Batch struct {
	Revision        string  `json:"revision"`
	AccountID       string  `json:"account_id"`
	ClientVersion   string  `json:"client_version"`
=======

// EventBatch respresents Context about the event
type EventBatch struct {
	Revision        string    `json:"revision"`
	AccountID       string    `json:"account_id"`
	ClientVersion   string    `json:"client_version"`
>>>>>>> de5082b4
	Visitors        []Visitor `json:"visitors"`
	ProjectID       string    `json:"project_id"`
	ClientName      string    `json:"client_name"`
	AnonymizeIP     bool      `json:"anonymize_ip"`
	EnrichDecisions bool      `json:"enrich_decisions"`
}

// Visitor respresents a visitor of an eventbatch
type Visitor struct {
	Attributes []VisitorAttribute `json:"attributes"`
	Snapshots  []Snapshot         `json:"snapshots"`
	VisitorID  string             `json:"visitor_id"`
}

// VisitorAttribute respresents an attribute of a visitor
type VisitorAttribute struct {
	Value         interface{} `json:"value"`
	Key           string      `json:"key"`
	AttributeType string      `json:"type"`
	EntityID      string      `json:"entity_id"`
}

// Snapshot respresents a snapshot of a visitor
type Snapshot struct {
	Decisions []Decision      `json:"decisions"`
	Events    []SnapshotEvent `json:"events"`
}

// Decision respresents a decision of a snapshot
type Decision struct {
	VariationID  string `json:"variation_id"`
	CampaignID   string `json:"campaign_id"`
	ExperimentID string `json:"experiment_id"`
}

// SnapshotEvent respresents an event of a snapshot
type SnapshotEvent struct {
	EntityID  string                 `json:"entity_id"`
	Key       string                 `json:"key"`
	Timestamp int64                  `json:"timestamp"`
	UUID      string                 `json:"uuid"`
	Tags      map[string]interface{} `json:"tags,omitempty"`
	Revenue   *int64                 `json:"revenue,omitempty"`
	Value     *float64               `json:"value,omitempty"`
}<|MERGE_RESOLUTION|>--- conflicted
+++ resolved
@@ -1,6 +1,6 @@
 package event
 
-<<<<<<< HEAD
+// Context holds project-related contextual information about a UserEvent
 type Context struct {
 	Revision        string  `json:"revision"`
 	AccountID       string  `json:"account_id"`
@@ -9,38 +9,20 @@
 	ClientName      string  `json:"client_name"`
 	AnonymizeIP     bool    `json:"anonymize_ip"`
 	BotFiltering    bool    `json:"bot_filtering"`
-	AttributeKeyToIdMap map[string]string `json:"attributeKeyToIdMap"`
-=======
-// EventContext holds project-related contextual information about a UserEvent
-type EventContext struct {
-	Revision            string            `json:"revision"`
-	AccountID           string            `json:"account_id"`
-	ClientVersion       string            `json:"client_version"`
-	ProjectID           string            `json:"project_id"`
-	ClientName          string            `json:"client_name"`
-	AnonymizeIP         bool              `json:"anonymize_ip"`
-	BotFiltering        bool              `json:"bot_filtering"`
 	attributeKeyToIDMap map[string]string `json:"attributeKeyToIdMap"`
->>>>>>> de5082b4
 }
 
-// UserEvent respresents a user event
+// UserEvent represents a user event
 type UserEvent struct {
-<<<<<<< HEAD
 	Timestamp    int64 `json:"timestamp"`
 	Uuid         string `json:"uuid"`
 	EventContext Context
-=======
-	Timestamp    int64  `json:"timestamp"`
-	UUID         string `json:"uuid"`
-	EventContext EventContext
->>>>>>> de5082b4
 	VisitorID    string
 	Impression   *ImpressionEvent
 	Conversion   *ConversionEvent
 }
 
-// ImpressionEvent respresents an impression event
+// ImpressionEvent represents an impression event
 type ImpressionEvent struct {
 	EntityID     string `json:"entity_id"`
 	Key          string `json:"key"`
@@ -50,7 +32,7 @@
 	ExperimentID string `json:"experiment_id"`
 }
 
-// ConversionEvent respresents a conversion event
+// ConversionEvent represents a conversion event
 type ConversionEvent struct {
 	EntityID   string `json:"entity_id"`
 	Key        string `json:"key"`
@@ -62,25 +44,17 @@
 	Value   *float64 `json:"value,omitempty"`
 }
 
-// LogEvent respresents a log event
+// LogEvent represents a log event
 type LogEvent struct {
 	endPoint string
 	event    Batch
 }
-<<<<<<< HEAD
-// Context about the event
+
+// Context about the event to send in batch
 type Batch struct {
 	Revision        string  `json:"revision"`
 	AccountID       string  `json:"account_id"`
 	ClientVersion   string  `json:"client_version"`
-=======
-
-// EventBatch respresents Context about the event
-type EventBatch struct {
-	Revision        string    `json:"revision"`
-	AccountID       string    `json:"account_id"`
-	ClientVersion   string    `json:"client_version"`
->>>>>>> de5082b4
 	Visitors        []Visitor `json:"visitors"`
 	ProjectID       string    `json:"project_id"`
 	ClientName      string    `json:"client_name"`
@@ -88,14 +62,14 @@
 	EnrichDecisions bool      `json:"enrich_decisions"`
 }
 
-// Visitor respresents a visitor of an eventbatch
+// Visitor represents a visitor of an eventbatch
 type Visitor struct {
 	Attributes []VisitorAttribute `json:"attributes"`
 	Snapshots  []Snapshot         `json:"snapshots"`
 	VisitorID  string             `json:"visitor_id"`
 }
 
-// VisitorAttribute respresents an attribute of a visitor
+// VisitorAttribute represents an attribute of a visitor
 type VisitorAttribute struct {
 	Value         interface{} `json:"value"`
 	Key           string      `json:"key"`
@@ -103,20 +77,20 @@
 	EntityID      string      `json:"entity_id"`
 }
 
-// Snapshot respresents a snapshot of a visitor
+// Snapshot represents a snapshot of a visitor
 type Snapshot struct {
 	Decisions []Decision      `json:"decisions"`
 	Events    []SnapshotEvent `json:"events"`
 }
 
-// Decision respresents a decision of a snapshot
+// Decision represents a decision of a snapshot
 type Decision struct {
 	VariationID  string `json:"variation_id"`
 	CampaignID   string `json:"campaign_id"`
 	ExperimentID string `json:"experiment_id"`
 }
 
-// SnapshotEvent respresents an event of a snapshot
+// SnapshotEvent represents an event of a snapshot
 type SnapshotEvent struct {
 	EntityID  string                 `json:"entity_id"`
 	Key       string                 `json:"key"`
