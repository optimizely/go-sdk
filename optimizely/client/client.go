--- conflicted
+++ resolved
@@ -19,11 +19,8 @@
 import (
 	"errors"
 	"fmt"
-<<<<<<< HEAD
 	"reflect"
-=======
 	"runtime/debug"
->>>>>>> c715e789
 
 	"github.com/optimizely/go-sdk/optimizely"
 	"github.com/optimizely/go-sdk/optimizely/decision"
