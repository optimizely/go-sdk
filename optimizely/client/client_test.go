--- conflicted
+++ resolved
@@ -18,13 +18,14 @@
 
 import (
 	"errors"
+	"testing"
+
 	"github.com/optimizely/go-sdk/optimizely"
 	"github.com/optimizely/go-sdk/optimizely/decision"
 	"github.com/optimizely/go-sdk/optimizely/entities"
 	"github.com/optimizely/go-sdk/optimizely/event"
 	"github.com/stretchr/testify/assert"
 	"github.com/stretchr/testify/mock"
-	"testing"
 )
 
 type MockProjectConfig struct {
@@ -42,15 +43,14 @@
 	return args.Get(0).([]entities.Feature)
 }
 
-<<<<<<< HEAD
 func (c *MockProjectConfig) GetVariableByKey(featureKey string, variableKey string) (entities.Variable, error) {
 	args := c.Called(featureKey, variableKey)
 	return args.Get(0).(entities.Variable), args.Error(1)
-=======
+}
+
 func (c *MockProjectConfig) GetEventByKey(string) (entities.Event, error) {
 	args := c.Called()
 	return args.Get(0).(entities.Event), args.Error(1)
->>>>>>> 98c5a3af
 }
 
 type MockProjectConfigManager struct {
@@ -132,11 +132,11 @@
 	client := OptimizelyClient{
 		configManager:   mockConfigManager,
 		decisionService: mockDecisionService,
-		eventProcessor: mockProcessor,
-		isValid:         true,
-	}
-
-	err := client.Track("sample_conversion", entities.UserContext{ID:"1212121", Attributes: map[string]interface{}{}}, map[string]interface{}{})
+		eventProcessor:  mockProcessor,
+		isValid:         true,
+	}
+
+	err := client.Track("sample_conversion", entities.UserContext{ID: "1212121", Attributes: map[string]interface{}{}}, map[string]interface{}{})
 
 	assert.Nil(t, err)
 	assert.True(t, len(mockProcessor.Events) == 1)
@@ -156,11 +156,11 @@
 	client := OptimizelyClient{
 		configManager:   mockConfigManager,
 		decisionService: mockDecisionService,
-		eventProcessor: mockProcessor,
-		isValid:         true,
-	}
-
-	err := client.Track("bob", entities.UserContext{ID:"1212121", Attributes: map[string]interface{}{}}, map[string]interface{}{})
+		eventProcessor:  mockProcessor,
+		isValid:         true,
+	}
+
+	err := client.Track("bob", entities.UserContext{ID: "1212121", Attributes: map[string]interface{}{}}, map[string]interface{}{})
 
 	assert.NotNil(t, err)
 	assert.True(t, len(mockProcessor.Events) == 0)
@@ -178,11 +178,11 @@
 	client := OptimizelyClient{
 		configManager:   mockConfigManager,
 		decisionService: mockDecisionService,
-		eventProcessor: mockProcessor,
+		eventProcessor:  mockProcessor,
 		isValid:         false,
 	}
 
-	err := client.Track("sample_conversion", entities.UserContext{ID:"1212121", Attributes: map[string]interface{}{}}, map[string]interface{}{})
+	err := client.Track("sample_conversion", entities.UserContext{ID: "1212121", Attributes: map[string]interface{}{}}, map[string]interface{}{})
 
 	assert.NotNil(t, err)
 	assert.True(t, len(mockProcessor.Events) == 0)
