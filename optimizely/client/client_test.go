--- conflicted
+++ resolved
@@ -48,14 +48,11 @@
 	return args.Get(0).(entities.Variable), args.Error(1)
 }
 
-<<<<<<< HEAD
-=======
 func (c *MockProjectConfig) GetEventByKey(string) (entities.Event, error) {
 	args := c.Called()
 	return args.Get(0).(entities.Event), args.Error(1)
 }
 
->>>>>>> 9d260d6d
 type MockProjectConfigManager struct {
 	mock.Mock
 }
@@ -428,7 +425,6 @@
 	assert.True(t, assert.Error(t, err))
 }
 
-<<<<<<< HEAD
 func TestGetFeatureVariableBooleanWithValidValue(t *testing.T) {
 	testFeatureKey := "test_feature_key"
 	testVariableKey := "test_feature_flag_key"
@@ -1058,8 +1054,7 @@
 	assert.Equal(t, 0, result)
 	assert.True(t, assert.Error(t, err))
 }
-=======
->>>>>>> 9d260d6d
+
 func TestGetFeatureVariableStringWithValidValue(t *testing.T) {
 	testFeatureKey := "test_feature_key"
 	testVariableKey := "test_feature_flag_key"
@@ -1200,27 +1195,6 @@
 	mockDecisionService.AssertExpectations(t)
 }
 
-<<<<<<< HEAD
-=======
-func TestGetFeatureVariableErrorCases(t *testing.T) {
-	testUserContext := entities.UserContext{ID: "test_user_1"}
-
-	mockConfigManager := new(MockProjectConfigManager)
-	mockDecisionService := new(MockDecisionService)
-
-	client := OptimizelyClient{
-		configManager:   mockConfigManager,
-		decisionService: mockDecisionService,
-		isValid:         false,
-	}
-	_, err1 := client.GetFeatureVariableString("test_feature_key", "test_variable_key", testUserContext)
-	assert.Error(t, err1)
-	mockConfigManager.AssertNotCalled(t, "GetFeatureByKey")
-	mockConfigManager.AssertNotCalled(t, "GetVariableByKey")
-	mockDecisionService.AssertNotCalled(t, "GetFeatureDecision")
-}
-
->>>>>>> 9d260d6d
 func TestGetFeatureVariableStringPanic(t *testing.T) {
 	testUserContext := entities.UserContext{ID: "test_user_1"}
 	testFeatureKey := "test_feature_key"
@@ -1244,7 +1218,6 @@
 	assert.True(t, assert.Error(t, err))
 }
 
-<<<<<<< HEAD
 func TestGetFeatureVariableErrorCases(t *testing.T) {
 	testUserContext := entities.UserContext{ID: "test_user_1"}
 
@@ -1269,8 +1242,6 @@
 	mockDecisionService.AssertNotCalled(t, "GetFeatureDecision")
 }
 
-=======
->>>>>>> 9d260d6d
 // Helper Methods
 func getTestFeatureDecision(experiment entities.Experiment, variation entities.Variation, decisionMade bool) decision.FeatureDecision {
 	return decision.FeatureDecision{
